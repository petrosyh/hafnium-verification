--- conflicted
+++ resolved
@@ -520,19 +520,11 @@
   | SetAttributes (vm_id : ffa_UUID_t) (address: ffa_address_t)
                   (attributes: FFA_MEMORY_TYPE)
   (** - Send and receiver Msg *)
-<<<<<<< HEAD
   | SetBuffer (sender receiver: ffa_UUID_t)
             (msg : BUFFER_struct)
   | GetBuffer (receiver: ffa_UUID_t)
               (msg : BUFFER_struct).
-  
-=======
-  | SendMsg (sender receiver: ffa_UUID_t)
-            (msg : MAILBOX_struct)
-  | RecvMsg (receiver: ffa_UUID_t)
-            (msg : MAILBOX_struct).
-
->>>>>>> 69d16400
+
   Record AbstractState :=
     mkAbstractState{
         (** - The number to memorize the version of FFA - See 8.1 FFA_VERSION of the document and 
