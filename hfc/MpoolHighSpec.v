--- conflicted
+++ resolved
@@ -483,11 +483,8 @@
     ("MPOOL.mpool_init_with_fallback", mpool_init_with_fallback_call);
     ("MPOOL.mpool_add_chunk", mpool_add_chunk_call);
     ("MPOOL.mpool_fini", mpool_fini_call);
-<<<<<<< HEAD
     ("MPOOL.mpool_alloc", mpool_alloc_call);
     ("MPOOL.mpool_free", mpool_free_call);
-=======
->>>>>>> 04656ee3
     ("MPOOL.mpool_init_locks", empty_call);
     ("MPOOL.mpool_enable_locks", empty_call);
     ("MPOOL.print_mpool", print_mpool_call)
