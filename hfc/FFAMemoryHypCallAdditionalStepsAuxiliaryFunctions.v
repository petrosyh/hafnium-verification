(*
 * Copyright 2020 Jieung Kim (jieungkim@google.com)
 *
 * Licensed under the Apache License, Version 2.0 (the "License");
 * you may not use this file except in compliance with the License.
 * You may obtain a copy of the License at
 *
 *     https://www.apache.org/licenses/LICENSE-2.0
 *
 * Unless required by applicable law or agreed to in writing, software
 * distributed under the License is distributed on an "AS IS" BASIS,
 * WITHOUT WARRANTIES OR CONDITIONS OF ANY KIND, either express or implied.
 * See the License for the specific language governing permissions and
 * limitations under the License.
 *)

(* begin hide *)
From Coq Require Import
     Arith.PeanoNat
     Lists.List
     Strings.String
     Morphisms
     Setoid
     RelationClasses
     HexString
     String.

From ExtLib Require Import
     RelDec
     Data.String
     Structures.Monad
     Structures.Traversable
     Data.List
     Data.Option
     Data.Monads.OptionMonad.

Require Import Coqlib sflib.

Require Import Decision.

Require Import Maps.
Set Implicit Arguments.

Import Monads.
Import MonadNotation.

Local Open Scope monad_scope.
Local Open Scope string_scope.
Require Import Coqlib sflib.

Require Import HexString.

(* FFA Memory management related parts *)
Require Import FFAMemoryHypCall.
Require Import FFAMemoryHypCallIntro.
Require Export FFAMemoryHypCallDescriptorState.
Require Export FFAMemoryHypCallState.
Require Export FFAMemoryHypCallCoreTransition.

<<<<<<< HEAD
Notation "'get' T ',' E ',' X <- A ';;;' B" :=
  (match A with Some X => B |
           None => FAIL T E end)
    (at level 200, X ident, A at level 100, B at level 200)
  : ffa_monad_scope.

Notation "'get_r' T ',' X <- A ';;;' B" :=
  (match A with SUCCESS X => B |
           FAIL E => FAIL T E end)
    (at level 200, X ident, A at level 100, B at level 200)
  : ffa_monad_scope.

Notation " 'check' T ',' E ',' A ';;;' B" :=
  (if A then B else FAIL T E)
    (at level 200, A at level 100, B at level 200) : ffa_monad_scope.

=======
>>>>>>> 69d16400
Local Open Scope ffa_monad_scope.

(***********************************************************************)
(** *    Auxiliary Functions for Print                                 *)
(***********************************************************************)
Section PRINT_AUXILIARY_FUNCTIONS.

  Definition newline :=
    "
".

  Definition tabspace := "    ".
  
  Definition append_all (cls: list string) : string :=
    List.fold_right append "" cls.

  Definition list_z_to_string (vals : list Z) :=
    match List.map HexString.of_Z vals with
    | nil => ""
    | hd::tl => append_all (hd::(List.map (append ", ") tl))
    end.

  Example list_z_to_string_ex1 :
    list_z_to_string [1; 2; 3] = "0x1, 0x2, 0x3".
  Proof. reflexivity. Qed.

  Definition print_vals (len : nat) (vals :ZMap.t Z) :=
    let print_val (pos : Z) :=
        append_all ["("; HexString.of_Z pos; ": ";
                   HexString.of_Z (ZMap.get pos vals); ")"] in
    append_all (List.map print_val (List.map Z.of_nat (List.rev (List.seq 0 len)))).

  Definition print_ffa_vals (vals :ZMap.t Z) :=
    print_vals 8 vals.

  Example print_ffa_vals_ex1 :
    print_ffa_vals (ZMap.set 7 5 (ZMap.set 1 4 (ZMap.init 0))) =
    "(0x7: 0x5)(0x6: 0x0)(0x5: 0x0)(0x4: 0x0)(0x3: 0x0)(0x2: 0x0)(0x1: 0x4)(0x0: 0x0)".
  Proof. reflexivity. Qed.

End PRINT_AUXILIARY_FUNCTIONS.

(* end hide *)

(***********************************************************************)
(** *    Auxiliary Functions for additional transition Rules           *)
(***********************************************************************)
Section FFA_MEMORY_INTERFACE_ADDITIONAL_STEPS_AUXILIARY_FUNCTIONS.

  Context `{abstract_state_context: AbstractStateContext}.

  (***********************************************************************)
  (** **   Check functions for arguments                                 *)
  (***********************************************************************)
  (** The following two functions check the validity of argument values transferred by registers. 
      In the current implementation, all of them should be 0. This is because 
      the current version only considers the interface that uses TX/RX buffers. 
      We do not allow the case that directly uses registers to pass the information of the 
      hypervisor call.

      TODO: when TX/RX buffers are used to trasmit descriptors, 
      [length], [fragement_length], [address], and [page_count] 
      are not actually used. Do we need to define the following definitions even for that case? *)
  Definition ffa_mem_general_check_arguments
             (total_length fragment_length address page_count: Z) : bool :=
    isTrue (total_length = 0 /\ fragment_length = 0 /\ address = 0 /\ page_count = 0).

  Definition ffa_mem_retrieve_resp_check_arguments
             (total_length fragment_length: Z) : bool :=
    isTrue (total_length = 0 /\ fragment_length = 0).

  (***********************************************************************)
  (** **   Getter and setter functions for RX/TX buffers                 *)
  (***********************************************************************)
  (** Auxiliary functions to send and receive messages in the RX/TX buffers. *)

  (** Getter and setters for memory region descriptors in the RX/TX buffers *)
  Definition get_send_memory_region_descriptor
             (caller : Z) (state: AbstractState)
<<<<<<< HEAD
    : RESULT ((AbstractState * FFA_memory_region_struct)%type) := 
    get ((AbstractState * FFA_memory_region_struct)%type),
    "cannot get vm_context",
    vm_context <-
    (ZTree.get caller
               (state.(hypervisor_context).(vms_contexts)))
      ;;; get ((AbstractState * FFA_memory_region_struct)%type),
    "cannot get memory_region",
    memory_region <-
    buffer_msg_to_region_struct
      (vm_context.(buffer).(message))
      ;;; 
      SUCCESS (state
                 {system_log: state.(system_log)
                                      ++(GetBuffer caller vm_context.(buffer))::nil},
               memory_region).
                                     
=======
    : RESULT ((AbstractState * FFA_memory_region_struct)%type) :=
    vm_context <- result_from_option
                   "cannot get vm_context"
                   (ZTree.get caller
                              state.(hypervisor_context).(vms_contexts))
    ;; memory_region <- result_from_option
                         "cannot get memory_region"
                         (mailbox_msg_to_region_struct
                            (vm_context.(mailbox).(message)))
    ;; ret (state
              {system_log: state.(system_log)
                                   ++(RecvMsg caller vm_context.(mailbox))::nil},
            memory_region).
  
>>>>>>> 69d16400
  Definition set_send_memory_region_descriptor
             (sender receiver : ffa_UUID_t) (size : Z)
             (region_descriptor: FFA_memory_region_struct)
             (recv_func : FFA_FUNCTION_TYPE)
             (state: AbstractState)
<<<<<<< HEAD
    : RESULT AbstractState := 
    get AbstractState,
    "cannot get vm_context",
    vm_context <-
    (ZTree.get
       receiver state.(hypervisor_context).(vms_contexts))
       ;;; get AbstractState,
    "cannot get message", 
    message <-
    (region_struct_to_buffer_msg region_descriptor)
      ;;; 
      let buffer_contents := mkBUFFER_struct 
                                message (Some sender) size (Some recv_func) in
      let new_vm_context := vm_context {vm_buffer: buffer_contents} in
      let new_vm_contexts :=
          ZTree.set receiver new_vm_context
                    state.(hypervisor_context).(vms_contexts) in
      SUCCESS (state {hypervisor_context / vms_contexts : new_vm_contexts}
                     {system_log: state.(system_log)
                                          ++(SetBuffer sender receiver buffer_contents)::nil}).
  
    Fixpoint set_send_memory_region_descriptors_for_multiple_receivers
=======
    : RESULT AbstractState :=
    vm_context <- result_from_option
                   "cannot get vm_context"
                   (ZTree.get
                      receiver state.(hypervisor_context).(vms_contexts))
    ;; message <- result_from_option
                   "cannot get message"
                   (region_struct_to_mailbox_msg region_descriptor)
    ;; let mailbox_contents := mkMAILBOX_struct
                                 message (Some sender) size (Some recv_func) in
       let vm_context := vm_context {vm_mailbox : mailbox_contents} in
       let vms_contexts :=
        ZTree.set receiver vm_context
                  state.(hypervisor_context).(vms_contexts) in
       ret (state {hypervisor_context / vms_contexts : vms_contexts}
                  {system_log: state.(system_log)
                                       ++(SendMsg sender receiver mailbox_contents)::nil}).

  Definition set_send_memory_region_descriptors_for_multiple_receivers
>>>>>>> 69d16400
             (receivers: list ffa_UUID_t)
             (sender: ffa_UUID_t) (size : Z)
             (region_descriptor: FFA_memory_region_struct)
             (recv_func : FFA_FUNCTION_TYPE)
             (state: AbstractState)
    : RESULT AbstractState :=
    List.fold_right
      (fun receiver res_state =>
         state <- res_state
         ;; set_send_memory_region_descriptor sender receiver size
                                              region_descriptor recv_func state)
      (SUCCESS state)
      receivers.

  (** Getter and setters for the handle value in the RX/TX buffers *)           
  Definition get_send_handle_value
             (caller : Z) (state: AbstractState)
<<<<<<< HEAD
    : RESULT (AbstractState * Z) := 
    get ((AbstractState * Z)%type),
    "cannot get vm_context",
    vm_context <-
    (ZTree.get caller state.(hypervisor_context).(vms_contexts))
      ;;; get ((AbstractState * Z)%type),
    "cannot get handle",
    handle <-
    (buffer_msg_to_Z vm_context.(buffer).(message))
      ;;; SUCCESS (state {system_log: state.(system_log)
                                              ++(GetBuffer caller vm_context.(buffer))::nil},
                   handle).
=======
    : RESULT (AbstractState * Z) :=
    vm_context <- result_from_option
                   "cannot get vm_context"
                   (ZTree.get caller state.(hypervisor_context).(vms_contexts))
    ;; handle <- result_from_option
                  "cannot get handle"
                  (mailbox_msg_to_Z vm_context.(mailbox).(message))
    ;; ret (state {system_log: state.(system_log)
                                       ++(RecvMsg caller vm_context.(mailbox))::nil},
            handle).
>>>>>>> 69d16400
                                                          
  Definition set_send_handle
             (sender receiver : ffa_UUID_t) (size : Z)
             (handle: Z)
             (recv_func : FFA_FUNCTION_TYPE)
             (state: AbstractState)
<<<<<<< HEAD
    : RESULT AbstractState := 
    get AbstractState,
    "cannot get vm_context",
    vm_context
    <- (ZTree.get receiver state.(hypervisor_context).(vms_contexts))
        ;;; get
        AbstractState,
    "cannot get message",
    message
    <- (Z_to_buffer_msg handle)
        ;;; 
        let buffer_contents := mkBUFFER_struct 
                                  message (Some sender) size (Some recv_func) in
        let new_vm_context := vm_context {vm_buffer : buffer_contents} in
        let new_vm_contexts :=
            ZTree.set receiver new_vm_context
                      state.(hypervisor_context).(vms_contexts) in
        SUCCESS (state {hypervisor_context / vms_contexts : new_vm_contexts}
                       {system_log: state.(system_log)
                                            ++(SetBuffer sender receiver buffer_contents)::nil}).
=======
    : RESULT AbstractState :=
    vm_context <- result_from_option
                   "cannot get vm_context"
                   (ZTree.get receiver state.(hypervisor_context).(vms_contexts))
    ;; message <- result_from_option
                   "cannot get message"
                   (Z_to_mailbox_msg handle)
    ;; let mailbox_contents := mkMAILBOX_struct
                                 message (Some sender) size (Some recv_func) in
       let vm_context := vm_context {vm_mailbox : mailbox_contents} in
       let vms_contexts :=
           ZTree.set receiver vm_context
                  state.(hypervisor_context).(vms_contexts) in
       ret (state {hypervisor_context / vms_contexts : vms_contexts}
                  {system_log: state.(system_log)
                                       ++(SendMsg sender receiver mailbox_contents)::nil}).
>>>>>>> 69d16400
         
  Definition set_send_handle_for_multiple_receivers
             (receivers: list ffa_UUID_t)
             (sender : ffa_UUID_t) (size : Z)
             (handle: Z)
             (recv_func : FFA_FUNCTION_TYPE)
             (state: AbstractState)
    : RESULT AbstractState :=
    List.fold_right
      (fun receiver res_state =>
         state <- res_state
         ;; set_send_handle sender receiver size handle recv_func state)
      (SUCCESS state)
      receivers.

  (** The unwrapper to retrieve the actual information from the handle value *)
  Definition get_handle_information (handle: ffa_memory_handle_t) (st : AbstractState)      
    : RESULT FFA_memory_share_state_struct :=
    let share_state_pool_index := get_value handle in 
    result_from_option
      "cannot get share state"
      (ZTree.get share_state_pool_index
                 (st.(hypervisor_context).(ffa_share_state))).

  (** Getter and setters for the relinquish descriptor in the RX/TX buffers *)
  Definition get_send_relinquish_descriptor
             (caller : Z) (state: AbstractState)
<<<<<<< HEAD
    : RESULT (AbstractState * FFA_memory_relinquish_struct) := 
    get (AbstractState * FFA_memory_relinquish_struct),
    "cannot get vm_context",
    vm_context <-
    (ZTree.get caller state.(hypervisor_context).(vms_contexts))
      ;;; get (AbstractState * FFA_memory_relinquish_struct),
    "cannot get relinquish_descriptor",
      relinquish_descriptor <-
    (buffer_msg_to_relinqiush_struct vm_context.(buffer).(message))
      ;;; SUCCESS (state {system_log: state.(system_log)
                                              ++(GetBuffer caller vm_context.(buffer))::nil},
                   relinquish_descriptor).
=======
    : RESULT (AbstractState * FFA_memory_relinquish_struct) :=
    vm_context <- result_from_option
                   "cannot get vm_context"
                   (ZTree.get caller state.(hypervisor_context).(vms_contexts))
    ;; relinquish_descriptor <- result_from_option
                                 "cannot get relinquish_descriptor"
                                 (mailbox_msg_to_relinqiush_struct vm_context.(mailbox).(message))
    ;; ret (state {system_log: state.(system_log)
                                       ++(RecvMsg caller vm_context.(mailbox))::nil},
            relinquish_descriptor).
>>>>>>> 69d16400
       
  Definition set_send_relinquish_descriptor
             (sender receiver : ffa_UUID_t) (size : Z)
             (relinquish_descriptor: FFA_memory_relinquish_struct)
             (state: AbstractState)
<<<<<<< HEAD
    : RESULT AbstractState := 
    get AbstractState,
    "cannot get vm_contxt", 
    vm_context <-
    (ZTree.get receiver state.(hypervisor_context).(vms_contexts))
      ;;; get AbstractState,
    "cannot get message",
    message <-
    (relinqiush_struct_to_buffer_msg relinquish_descriptor)
      ;;; let buffer_contents := mkBUFFER_struct
                                    message 
                                    (Some sender) size (Some FFA_MEM_RELINQUISH) in
          let new_vm_context := vm_context {vm_buffer : buffer_contents} in
          let new_vm_contexts :=
              ZTree.set receiver new_vm_context
                        state.(hypervisor_context).(vms_contexts) in
          SUCCESS (state
                     {hypervisor_context / vms_contexts : new_vm_contexts}
                     {system_log: state.(system_log)
                                          ++(SetBuffer sender receiver buffer_contents)::nil}).
=======
    : RESULT AbstractState :=
    vm_context <- result_from_option
                   "cannot get vm_contxt"
                   (ZTree.get receiver state.(hypervisor_context).(vms_contexts))
    ;; message <- result_from_option
                   "cannot get message"
                   (relinqiush_struct_to_mailbox_msg relinquish_descriptor)
    ;; let mailbox_contents := mkMAILBOX_struct
                                 message
                                 (Some sender) size (Some FFA_MEM_RELINQUISH) in
       let vm_context := vm_context {vm_mailbox : mailbox_contents} in
       let vms_contexts :=
           ZTree.set receiver vm_context
                     state.(hypervisor_context).(vms_contexts) in
       ret (state
              {hypervisor_context / vms_contexts : vms_contexts}
              {system_log: state.(system_log)
                                   ++(SendMsg sender receiver mailbox_contents)::nil}).
>>>>>>> 69d16400
       
  (***********************************************************************)
  (** **   Getter for memory accessibility and attributes                *)
  (***********************************************************************)
  (** Get memory attributes and access infomation from descriptor *) 
  Definition get_instruction_access_information_from_descriptor
             (receiver: FFA_endpoint_memory_access_descriptor_struct) :=
    receiver
    .(FFA_endpoint_memory_access_descriptor_struct_memory_access_permissions_descriptor)
    .(FFA_memory_access_permissions_descriptor_struct_permisions_instruction).

  Definition get_data_access_information_from_descriptor
             (receiver: FFA_endpoint_memory_access_descriptor_struct) :=
    receiver
    .(FFA_endpoint_memory_access_descriptor_struct_memory_access_permissions_descriptor)
    .(FFA_memory_access_permissions_descriptor_struct_permisions_data).

  Definition get_attributes_information_from_descriptor
             (region: FFA_memory_region_struct) :=
    region.(FFA_memory_region_struct_attributes)
    .(FFA_memory_region_attributes_descriptor_struct_memory_type).
  
  (** Get memory attributes and access infomation from local pools *) 
  Definition get_instruction_access_from_global_local_pool_props
             (id : ffa_UUID_t) (address : Z)
             (global_local_props: mem_local_properties_global_pool) :=
    local_props <- result_from_option
                    "cannot get local props"
                    (ZTree.get id global_local_props)
    ;; local_prop <- result_from_option
                      "cannot get local prop"
                      (ZTree.get address local_props)
    ;; ret local_prop.(instruction_access_property).

  Definition get_data_access_from_global_local_pool_props
             (id : ffa_UUID_t) (address : Z)
             (global_local_props: mem_local_properties_global_pool) :=
    local_props <- result_from_option
                    "cannot get local props"
                    (ZTree.get id global_local_props)
    ;; local_prop <- result_from_option
                      "cannot get local prop"
                      (ZTree.get address local_props)
    ;; ret local_prop.(data_access_property).

  Definition get_attributes_from_global_local_pool_props
             (id : ffa_UUID_t) (address : Z)
             (global_local_props: mem_local_properties_global_pool) :=
    local_props <- result_from_option
                    "cannot get local props"
                    (ZTree.get id global_local_props)
    ;; local_prop <- result_from_option
                      "cannot get local prop"
                      (ZTree.get address local_props)
    ;; ret local_prop.(mem_attribute).
       
  (** Get memory attributes and access infomation from global pools *)        
  Definition get_instruction_access_from_global_props
             (id : ffa_UUID_t) (address : Z)
             (global_props: mem_global_properties_pool) :=
    global_prop <- result_from_option
                    "cannot get global props"
                    (ZTree.get address global_props)
    ;; ret global_prop.(global_instruction_access_property).

  Definition get_data_access_from_global_props
             (id : ffa_UUID_t) (address : Z)
             (global_props: mem_global_properties_pool) :=
    global_prop <- result_from_option
                    "cannot get global props"
                    (ZTree.get address global_props)
    ;; ret global_prop.(global_data_access_property).
       
  Definition get_attributes_from_global_props
             (id : ffa_UUID_t) (address : Z)
             (global_props: mem_global_properties_pool) :=
    global_prop <- result_from_option
                    "cannot get global props"
                    (ZTree.get address global_props)
    ;; ret global_prop.(global_mem_attribute).

  Definition PERM_AND_ATTR_TYPE :=
    (FFA_INSTRUCTION_ACCESS_TYPE * FFA_DATA_ACCESS_TYPE * FFA_MEMORY_TYPE *
     FFA_INSTRUCTION_ACCESS_TYPE * FFA_DATA_ACCESS_TYPE * FFA_MEMORY_TYPE)%type.
  
  Definition get_permissions_and_attributes
             (vid : ffa_UUID_t) (address: Z)
             (mem_properties: MemProperties) : RESULT  PERM_AND_ATTR_TYPE :=
    local_inst_access <- get_instruction_access_from_global_local_pool_props
                          vid address mem_properties.(mem_local_properties)
    ;; local_data_access <- get_data_access_from_global_local_pool_props
                             vid address mem_properties.(mem_local_properties)
    ;; local_attributes <- get_attributes_from_global_local_pool_props
                            vid address mem_properties.(mem_local_properties)
    ;; global_inst_access <- get_instruction_access_from_global_props
                              vid address mem_properties.(mem_global_properties)
    ;; global_data_access <- get_data_access_from_global_props
                              vid address mem_properties.(mem_global_properties)
    ;; global_attributes <- get_attributes_from_global_props
                             vid address mem_properties.(mem_global_properties)
    ;; ret (local_inst_access, local_data_access, local_attributes,
            global_inst_access, global_data_access, global_attributes).

  (***********************************************************************)
  (** **   Get addresses from the descriptor                             *)
  (***********************************************************************)
  Definition get_addresses (base_address :Z) (page_count : nat) : list Z :=
    List.map (fun page => base_address + (Z.of_nat page) * 4096) (List.seq 1 page_count).

  Example get_addresses_ex1 : get_addresses 4096%Z 3%nat = [8192; 12288; 16384].
  Proof. reflexivity. Qed.

  Definition get_addreses_from_single_constituent 
           (constituent: FFA_memory_region_constituent_struct) := 
    get_addresses
      constituent.(FFA_memory_region_constituent_struct_address)     
      (Z.to_nat (constituent.(FFA_memory_region_constituent_struct_page_count))).

  Definition get_addreses_from_constituents
           (constituents: list FFA_memory_region_constituent_struct) :=
    List.concat (List.map get_addreses_from_single_constituent constituents).

  Definition get_addreses_from_composite
             (offset : nat)
             (composite: FFA_composite_memory_region_struct) : RESULT (list Z) :=
    guard decide (offset = O)%nat report "invalid offset"
    ;; ret (get_addreses_from_constituents
               composite.(FFA_composite_memory_region_struct_constituents)).
  
  Fixpoint skipn_error {A : Type} (a : list A) (n : nat) : option (list A) :=
    match n with
    | O => Some a
    | S n' =>
      match a with
      | nil => None
      | hd::tl => skipn_error tl n'
      end
    end.

  Definition get_addreses_from_composite_with_offsets
             (offset: nat) (composite: FFA_composite_memory_region_struct)
    : RESULT (list Z) :=
    guard decide (offset < 2)%nat report "invalid offset"
    ;; res <- result_from_option
                "invalid skipn_error"
                (skipn_error
                   composite.(FFA_composite_memory_region_struct_constituents)
                               (offset - 2))
    ;; ret (get_addreses_from_constituents res).

  Definition get_all_addresses
             (region_descriptor: FFA_memory_region_struct) :=
    get_addreses_from_constituents
      (region_descriptor.(FFA_memory_region_struct_composite)
       .(FFA_composite_memory_region_struct_constituents)).
  
  (***********************************************************************)
  (** **   Get receiver IDs                                              *)
  (***********************************************************************)  
  Definition get_receiver_id
             (receiver : FFA_endpoint_memory_access_descriptor_struct) :=
    receiver
    .(FFA_endpoint_memory_access_descriptor_struct_memory_access_permissions_descriptor)
    .(FFA_memory_access_permissions_descriptor_struct_receiver).
  
  Definition get_receivers (memory_region_descriptor: FFA_memory_region_struct)
    : list FFA_endpoint_memory_access_descriptor_struct :=
    memory_region_descriptor.(FFA_memory_region_struct_receivers).

  (***********************************************************************)
  (** **   Get receiver IDs and addresses pair                           *)
  (***********************************************************************)
  Definition get_offset
             (receiver : FFA_endpoint_memory_access_descriptor_struct) :=
    let offset :=
        receiver
        .(FFA_memory_access_descriptor_struct_composite_memory_region_offset) in
    offset.


  Definition receiver_tuple
    := (FFA_endpoint_memory_access_descriptor_struct *
        ffa_UUID_t * (list Z))%type.

  Definition get_receivers_receiver_ids_and_addresses
           (receivers : list FFA_endpoint_memory_access_descriptor_struct)
           (composite: FFA_composite_memory_region_struct) : RESULT (list receiver_tuple) :=
    List.fold_right
      (fun receiver res_tuples =>
         tuples <- res_tuples
         ;; addresses <- get_addreses_from_composite_with_offsets
                          (get_offset receiver) composite
         ;; let tuple := (receiver, get_receiver_id receiver, addresses) in
            ret (tuple::tuples))
      (SUCCESS nil)
      receivers.

  Definition get_recievers_receiver_ids_and_addresses_tuple
             (region_descriptor: FFA_memory_region_struct) :=
    get_receivers_receiver_ids_and_addresses
      (region_descriptor.(FFA_memory_region_struct_receivers))
      (region_descriptor.(FFA_memory_region_struct_composite)).

  Definition GetPAsFromIPAs (addresses : list Z) : RESULT (list Z) :=
    List.fold_right
      (fun address res_paddrs =>
         paddrs <- res_paddrs
         ;; paddr <- result_from_option
                      "cannot get a translation result"
                      (stage2_address_translation_table address)
         ;; ret (paddr::paddrs))
      (SUCCESS nil)
      addresses.

  Definition get_receiver_tuple_aux
             (info_tuples : list (FFA_endpoint_memory_access_descriptor_struct *
                                  ffa_UUID_t * list Z))
             (receiver_id : ffa_UUID_t) :=
    List.find
      (fun '(_, id, _) => decide (receiver_id = id))
      info_tuples.

  Definition SubstIPAsIntoPAs
           (info_tuples : list (FFA_endpoint_memory_access_descriptor_struct *
                               ffa_UUID_t * list Z)) : 
    RESULT (list receiver_tuple) :=
    List.fold_right
      (fun '(descriptor, id, addrs) res_pinfos =>
         pinfos <- res_pinfos
         ;; paddrs <- GetPAsFromIPAs addrs
         ;; ret ((descriptor, id, paddrs)::pinfos))
      (SUCCESS nil)
      info_tuples.

  Definition get_receiver_tuple (receiver_id : ffa_UUID_t)
             (region_descriptor: FFA_memory_region_struct) :=
    info_tuple <-
      get_receivers_receiver_ids_and_addresses
         region_descriptor.(FFA_memory_region_struct_receivers)
                             region_descriptor.(FFA_memory_region_struct_composite)
    ;; result_from_option
         "get_receiver_tuple_aux"
         (get_receiver_tuple_aux info_tuple receiver_id).

  Definition get_receiver_id_addrs_pair
             (info_tuple : list (FFA_endpoint_memory_access_descriptor_struct
                                 * ffa_UUID_t * list Z)) :=
    map (fun '(receiver, id, addrs) => (id, addrs)) info_tuple.

  Definition get_receiver_ids
             (info_tuple : list (FFA_endpoint_memory_access_descriptor_struct
                                 * ffa_UUID_t * list Z)) :=
    map (fun '(receiver, id, addrs) => id) info_tuple.
  
  Definition convert_addresses_to_page_numbers
             (addresses: list Z) :=
    map (fun addr => Z.div addr granuale) addresses.


  Definition convert_addresses_in_info_tuple_to_page_numbers
             (info_tuple : list (FFA_endpoint_memory_access_descriptor_struct
                                 * ffa_UUID_t * list Z)) :=
    map (fun '(receiver, id, addrs) =>
           (receiver, id, convert_addresses_to_page_numbers addrs)) info_tuple.
  
  (***********************************************************************)
  (** **   Auxiliary functions to construct retrieve information         *)
  (***********************************************************************)  
  Definition init_retrieve_relinquish_info_maps_per_receivers
             (addresses : list Z) : ZTree.t bool :=
    List.fold_right
      (fun address res => ZTree.set address false res)
      (ZTree.empty bool)
      addresses.

  Definition init_retrieve_relinquish_info_maps
             (receivers_and_addresses: list (ffa_UUID_t * list Z)) :=
    List.fold_right
      (fun '(uuid, addrs) res =>
         ZTree.set uuid
                   (init_retrieve_relinquish_info_maps_per_receivers addrs)
                   res)
      (ZTree.empty (ZTree.t bool))
      receivers_and_addresses.

  Definition init_retrieve_relinquish_num_info_maps_per_receivers
             (addresses : list Z) : ZTree.t Z :=
    List.fold_right
      (fun addr res => ZTree.set addr 1 res)
      (ZTree.empty Z)
      addresses.

  Definition init_retrieve_relinquish_num_info_maps
             (receivers_and_addresses: list (ffa_UUID_t * list Z)) :=
    List.fold_right
      (fun '(uuid, addrs) res =>
         ZTree.set uuid
                   (init_retrieve_relinquish_num_info_maps_per_receivers addrs)
                   res)
      (ZTree.empty (ZTree.t Z))
      receivers_and_addresses.

  (***********************************************************************)
  (** **   Setter for memory region descriptor in the hypervisor         *)
  (***********************************************************************)
  (** Set memory region when sender tries to send the message to receivers *)

  Definition update_flags_in_FFA_memory_region_struct
             (flags : ffa_memory_region_flags_t) (region_descriptor: FFA_memory_region_struct) :=
    mkFFA_memory_region_struct
      (region_descriptor.(FFA_memory_region_struct_sender))
      (region_descriptor.(FFA_memory_region_struct_attributes))
      flags
      (region_descriptor.(FFA_memory_region_struct_handle))
      (region_descriptor.(FFA_memory_region_struct_tag))
      (region_descriptor.(FFA_memory_region_struct_receivers))
      (region_descriptor.(FFA_memory_region_struct_composite)).

  Definition update_handle_in_FFA_memory_region_struct
             (handle : ffa_memory_handle_t) (region_descriptor: FFA_memory_region_struct) :=
    mkFFA_memory_region_struct
      (region_descriptor.(FFA_memory_region_struct_sender))
      (region_descriptor.(FFA_memory_region_struct_attributes))
      (region_descriptor.(FFA_memory_region_struct_flags))
      handle
      (region_descriptor.(FFA_memory_region_struct_tag))
      (region_descriptor.(FFA_memory_region_struct_receivers))
      (region_descriptor.(FFA_memory_region_struct_composite)).
  
  Definition set_memory_region_in_shared_state
             (caller : ffa_UUID_t)
             (size : Z)
             (func_type: FFA_FUNCTION_TYPE)
             (receivers_and_addresses: list (ffa_UUID_t * (list Z)))
             (flags_arg : option ffa_memory_region_flags_t)
             (set_handle: bool) 
             (memory_region: FFA_memory_region_struct)
             (st : AbstractState) : RESULT (AbstractState * Z) :=
    let flags :=
        match flags_arg with
        | Some flags' => flags'
        | _ => memory_region.(FFA_memory_region_struct_flags)
        end in
    let new_index :=
        st.(hypervisor_context).(fresh_index_for_ffa_share_state) in
    handle_value <- result_from_option
                     "cannot get handle"
                     (make_handle caller new_index)
    ;; let handle :=
           if set_handle then handle_value
           else (memory_region.(FFA_memory_region_struct_handle)) in
       let new_shared_state :=
           mkFFA_memory_share_state_struct
             (update_handle_in_FFA_memory_region_struct handle memory_region)
             func_type
             (init_retrieve_relinquish_info_maps receivers_and_addresses)
             (init_retrieve_relinquish_info_maps receivers_and_addresses)
             (init_retrieve_relinquish_num_info_maps receivers_and_addresses) in
       let next_index := new_index + 1 in
       let new_api_page_pool_size :=
           st.(hypervisor_context).(api_page_pool_size) - size in
       let new_shared_state_pool :=
           ZTree.set new_index
                     new_shared_state
                     st.(hypervisor_context).(ffa_share_state) in
       ret (st { hypervisor_context / api_page_pool_size : new_api_page_pool_size }
               { hypervisor_context / ffa_share_state : new_shared_state_pool }
               { hypervisor_context / fresh_index_for_ffa_share_state : next_index },
            handle).

  Definition remove_share_state (index : Z) (st : AbstractState) :
    RESULT AbstractState :=
    share_state <- result_from_option
                    "remove share state"
                    (ZTree.get index st.(hypervisor_context).(ffa_share_state))
    ;; let '(mkFFA_memory_share_state_struct memory_region _ _ _ _) := share_state in
       let region_size
           := (FFA_memory_region_struct_size
                 (Zlength
                    (memory_region
                     .(FFA_memory_region_struct_composite)
                     .(FFA_composite_memory_region_struct_constituents)))) in
       let new_share_state_pool
           := ZTree.remove index st.(hypervisor_context).(ffa_share_state) in
       let new_api_page_pool_size :=
           st.(hypervisor_context).(api_page_pool_size) + region_size in
       ret (st { hypervisor_context / api_page_pool_size : new_api_page_pool_size }
               { hypervisor_context / ffa_share_state : new_share_state_pool }).

  Definition unset_retrieve
             (index : Z) (addr : Z) (receiver: ffa_UUID_t) (st: AbstractState) :
    RESULT AbstractState :=
    share_state <- result_from_option
                    "cannot get share state"
                    (ZTree.get index st.(hypervisor_context).(ffa_share_state))
    ;; receiver_retrieve_pool <- result_from_option
                                  "cannot get receiver_retrive_pool"
                                  (ZTree.get receiver share_state.(retrieved))
    ;; let new_retrieved :=
           ZTree.set receiver
                     (ZTree.set addr false  receiver_retrieve_pool)
                     share_state.(retrieved) in
       let new_shared_state :=
           mkFFA_memory_share_state_struct
             share_state.(memory_region) share_state.(share_func) new_retrieved
                                                                  share_state.(relinquished) share_state.(retrieve_count) in
       let new_shared_state_pool :=
           ZTree.set index
                     new_shared_state
                     st.(hypervisor_context).(ffa_share_state) in
       ret (st { hypervisor_context / ffa_share_state : new_shared_state_pool }).
    
  (***********************************************************************)
  (** **   Flag value getters         *)
  (***********************************************************************)

    Definition get_zero_flag_value (region_descriptor: FFA_memory_region_struct) :=
      match region_descriptor.(FFA_memory_region_struct_flags) with
      | MEMORY_REGION_FLAG_NORMAL flags =>
        Some flags.(FFA_mem_default_flags_struct_zero_memory_flag)
      | _ => None
      end.        
       
End FFA_MEMORY_INTERFACE_ADDITIONAL_STEPS_AUXILIARY_FUNCTIONS.<|MERGE_RESOLUTION|>--- conflicted
+++ resolved
@@ -57,25 +57,6 @@
 Require Export FFAMemoryHypCallState.
 Require Export FFAMemoryHypCallCoreTransition.
 
-<<<<<<< HEAD
-Notation "'get' T ',' E ',' X <- A ';;;' B" :=
-  (match A with Some X => B |
-           None => FAIL T E end)
-    (at level 200, X ident, A at level 100, B at level 200)
-  : ffa_monad_scope.
-
-Notation "'get_r' T ',' X <- A ';;;' B" :=
-  (match A with SUCCESS X => B |
-           FAIL E => FAIL T E end)
-    (at level 200, X ident, A at level 100, B at level 200)
-  : ffa_monad_scope.
-
-Notation " 'check' T ',' E ',' A ';;;' B" :=
-  (if A then B else FAIL T E)
-    (at level 200, A at level 100, B at level 200) : ffa_monad_scope.
-
-=======
->>>>>>> 69d16400
 Local Open Scope ffa_monad_scope.
 
 (***********************************************************************)
@@ -155,25 +136,6 @@
   (** Getter and setters for memory region descriptors in the RX/TX buffers *)
   Definition get_send_memory_region_descriptor
              (caller : Z) (state: AbstractState)
-<<<<<<< HEAD
-    : RESULT ((AbstractState * FFA_memory_region_struct)%type) := 
-    get ((AbstractState * FFA_memory_region_struct)%type),
-    "cannot get vm_context",
-    vm_context <-
-    (ZTree.get caller
-               (state.(hypervisor_context).(vms_contexts)))
-      ;;; get ((AbstractState * FFA_memory_region_struct)%type),
-    "cannot get memory_region",
-    memory_region <-
-    buffer_msg_to_region_struct
-      (vm_context.(buffer).(message))
-      ;;; 
-      SUCCESS (state
-                 {system_log: state.(system_log)
-                                      ++(GetBuffer caller vm_context.(buffer))::nil},
-               memory_region).
-                                     
-=======
     : RESULT ((AbstractState * FFA_memory_region_struct)%type) :=
     vm_context <- result_from_option
                    "cannot get vm_context"
@@ -181,43 +143,18 @@
                               state.(hypervisor_context).(vms_contexts))
     ;; memory_region <- result_from_option
                          "cannot get memory_region"
-                         (mailbox_msg_to_region_struct
-                            (vm_context.(mailbox).(message)))
+                         (buffer_msg_to_region_struct
+                            (vm_context.(buffer).(message)))
     ;; ret (state
               {system_log: state.(system_log)
-                                   ++(RecvMsg caller vm_context.(mailbox))::nil},
+                                   ++(GetBuffer caller vm_context.(buffer))::nil},
             memory_region).
   
->>>>>>> 69d16400
   Definition set_send_memory_region_descriptor
              (sender receiver : ffa_UUID_t) (size : Z)
              (region_descriptor: FFA_memory_region_struct)
              (recv_func : FFA_FUNCTION_TYPE)
              (state: AbstractState)
-<<<<<<< HEAD
-    : RESULT AbstractState := 
-    get AbstractState,
-    "cannot get vm_context",
-    vm_context <-
-    (ZTree.get
-       receiver state.(hypervisor_context).(vms_contexts))
-       ;;; get AbstractState,
-    "cannot get message", 
-    message <-
-    (region_struct_to_buffer_msg region_descriptor)
-      ;;; 
-      let buffer_contents := mkBUFFER_struct 
-                                message (Some sender) size (Some recv_func) in
-      let new_vm_context := vm_context {vm_buffer: buffer_contents} in
-      let new_vm_contexts :=
-          ZTree.set receiver new_vm_context
-                    state.(hypervisor_context).(vms_contexts) in
-      SUCCESS (state {hypervisor_context / vms_contexts : new_vm_contexts}
-                     {system_log: state.(system_log)
-                                          ++(SetBuffer sender receiver buffer_contents)::nil}).
-  
-    Fixpoint set_send_memory_region_descriptors_for_multiple_receivers
-=======
     : RESULT AbstractState :=
     vm_context <- result_from_option
                    "cannot get vm_context"
@@ -225,19 +162,18 @@
                       receiver state.(hypervisor_context).(vms_contexts))
     ;; message <- result_from_option
                    "cannot get message"
-                   (region_struct_to_mailbox_msg region_descriptor)
-    ;; let mailbox_contents := mkMAILBOX_struct
+                   (region_struct_to_buffer_msg region_descriptor)
+    ;; let buffer_contents := mkBUFFER_struct
                                  message (Some sender) size (Some recv_func) in
-       let vm_context := vm_context {vm_mailbox : mailbox_contents} in
+       let vm_context := vm_context {vm_buffer : buffer_contents} in
        let vms_contexts :=
         ZTree.set receiver vm_context
                   state.(hypervisor_context).(vms_contexts) in
        ret (state {hypervisor_context / vms_contexts : vms_contexts}
                   {system_log: state.(system_log)
-                                       ++(SendMsg sender receiver mailbox_contents)::nil}).
+                                       ++(SetBuffer sender receiver buffer_contents)::nil}).
 
   Definition set_send_memory_region_descriptors_for_multiple_receivers
->>>>>>> 69d16400
              (receivers: list ffa_UUID_t)
              (sender: ffa_UUID_t) (size : Z)
              (region_descriptor: FFA_memory_region_struct)
@@ -255,76 +191,38 @@
   (** Getter and setters for the handle value in the RX/TX buffers *)           
   Definition get_send_handle_value
              (caller : Z) (state: AbstractState)
-<<<<<<< HEAD
-    : RESULT (AbstractState * Z) := 
-    get ((AbstractState * Z)%type),
-    "cannot get vm_context",
-    vm_context <-
-    (ZTree.get caller state.(hypervisor_context).(vms_contexts))
-      ;;; get ((AbstractState * Z)%type),
-    "cannot get handle",
-    handle <-
-    (buffer_msg_to_Z vm_context.(buffer).(message))
-      ;;; SUCCESS (state {system_log: state.(system_log)
-                                              ++(GetBuffer caller vm_context.(buffer))::nil},
-                   handle).
-=======
     : RESULT (AbstractState * Z) :=
     vm_context <- result_from_option
                    "cannot get vm_context"
                    (ZTree.get caller state.(hypervisor_context).(vms_contexts))
     ;; handle <- result_from_option
                   "cannot get handle"
-                  (mailbox_msg_to_Z vm_context.(mailbox).(message))
+                  (buffer_msg_to_Z vm_context.(buffer).(message))
     ;; ret (state {system_log: state.(system_log)
-                                       ++(RecvMsg caller vm_context.(mailbox))::nil},
+                                       ++(GetBuffer caller vm_context.(buffer))::nil},
             handle).
->>>>>>> 69d16400
                                                           
   Definition set_send_handle
              (sender receiver : ffa_UUID_t) (size : Z)
              (handle: Z)
              (recv_func : FFA_FUNCTION_TYPE)
              (state: AbstractState)
-<<<<<<< HEAD
-    : RESULT AbstractState := 
-    get AbstractState,
-    "cannot get vm_context",
-    vm_context
-    <- (ZTree.get receiver state.(hypervisor_context).(vms_contexts))
-        ;;; get
-        AbstractState,
-    "cannot get message",
-    message
-    <- (Z_to_buffer_msg handle)
-        ;;; 
-        let buffer_contents := mkBUFFER_struct 
-                                  message (Some sender) size (Some recv_func) in
-        let new_vm_context := vm_context {vm_buffer : buffer_contents} in
-        let new_vm_contexts :=
-            ZTree.set receiver new_vm_context
-                      state.(hypervisor_context).(vms_contexts) in
-        SUCCESS (state {hypervisor_context / vms_contexts : new_vm_contexts}
-                       {system_log: state.(system_log)
-                                            ++(SetBuffer sender receiver buffer_contents)::nil}).
-=======
     : RESULT AbstractState :=
     vm_context <- result_from_option
                    "cannot get vm_context"
                    (ZTree.get receiver state.(hypervisor_context).(vms_contexts))
     ;; message <- result_from_option
                    "cannot get message"
-                   (Z_to_mailbox_msg handle)
-    ;; let mailbox_contents := mkMAILBOX_struct
+                   (Z_to_buffer_msg handle)
+    ;; let buffer_contents := mkBUFFER_struct
                                  message (Some sender) size (Some recv_func) in
-       let vm_context := vm_context {vm_mailbox : mailbox_contents} in
+       let vm_context := vm_context {vm_buffer : buffer_contents} in
        let vms_contexts :=
            ZTree.set receiver vm_context
                   state.(hypervisor_context).(vms_contexts) in
        ret (state {hypervisor_context / vms_contexts : vms_contexts}
                   {system_log: state.(system_log)
-                                       ++(SendMsg sender receiver mailbox_contents)::nil}).
->>>>>>> 69d16400
+                                       ++(SetBuffer sender receiver buffer_contents)::nil}).
          
   Definition set_send_handle_for_multiple_receivers
              (receivers: list ffa_UUID_t)
@@ -352,77 +250,39 @@
   (** Getter and setters for the relinquish descriptor in the RX/TX buffers *)
   Definition get_send_relinquish_descriptor
              (caller : Z) (state: AbstractState)
-<<<<<<< HEAD
-    : RESULT (AbstractState * FFA_memory_relinquish_struct) := 
-    get (AbstractState * FFA_memory_relinquish_struct),
-    "cannot get vm_context",
-    vm_context <-
-    (ZTree.get caller state.(hypervisor_context).(vms_contexts))
-      ;;; get (AbstractState * FFA_memory_relinquish_struct),
-    "cannot get relinquish_descriptor",
-      relinquish_descriptor <-
-    (buffer_msg_to_relinqiush_struct vm_context.(buffer).(message))
-      ;;; SUCCESS (state {system_log: state.(system_log)
-                                              ++(GetBuffer caller vm_context.(buffer))::nil},
-                   relinquish_descriptor).
-=======
     : RESULT (AbstractState * FFA_memory_relinquish_struct) :=
     vm_context <- result_from_option
                    "cannot get vm_context"
                    (ZTree.get caller state.(hypervisor_context).(vms_contexts))
     ;; relinquish_descriptor <- result_from_option
                                  "cannot get relinquish_descriptor"
-                                 (mailbox_msg_to_relinqiush_struct vm_context.(mailbox).(message))
+                                 (buffer_msg_to_relinqiush_struct vm_context.(buffer).(message))
     ;; ret (state {system_log: state.(system_log)
-                                       ++(RecvMsg caller vm_context.(mailbox))::nil},
+                                       ++(GetBuffer caller vm_context.(buffer))::nil},
             relinquish_descriptor).
->>>>>>> 69d16400
        
   Definition set_send_relinquish_descriptor
              (sender receiver : ffa_UUID_t) (size : Z)
              (relinquish_descriptor: FFA_memory_relinquish_struct)
              (state: AbstractState)
-<<<<<<< HEAD
-    : RESULT AbstractState := 
-    get AbstractState,
-    "cannot get vm_contxt", 
-    vm_context <-
-    (ZTree.get receiver state.(hypervisor_context).(vms_contexts))
-      ;;; get AbstractState,
-    "cannot get message",
-    message <-
-    (relinqiush_struct_to_buffer_msg relinquish_descriptor)
-      ;;; let buffer_contents := mkBUFFER_struct
-                                    message 
-                                    (Some sender) size (Some FFA_MEM_RELINQUISH) in
-          let new_vm_context := vm_context {vm_buffer : buffer_contents} in
-          let new_vm_contexts :=
-              ZTree.set receiver new_vm_context
-                        state.(hypervisor_context).(vms_contexts) in
-          SUCCESS (state
-                     {hypervisor_context / vms_contexts : new_vm_contexts}
-                     {system_log: state.(system_log)
-                                          ++(SetBuffer sender receiver buffer_contents)::nil}).
-=======
     : RESULT AbstractState :=
     vm_context <- result_from_option
                    "cannot get vm_contxt"
                    (ZTree.get receiver state.(hypervisor_context).(vms_contexts))
     ;; message <- result_from_option
                    "cannot get message"
-                   (relinqiush_struct_to_mailbox_msg relinquish_descriptor)
-    ;; let mailbox_contents := mkMAILBOX_struct
+                   (relinqiush_struct_to_buffer_msg relinquish_descriptor)
+    ;; let buffer_contents := mkBUFFER_struct
                                  message
                                  (Some sender) size (Some FFA_MEM_RELINQUISH) in
-       let vm_context := vm_context {vm_mailbox : mailbox_contents} in
+       let vm_context := vm_context {vm_buffer : buffer_contents} in
        let vms_contexts :=
            ZTree.set receiver vm_context
                      state.(hypervisor_context).(vms_contexts) in
        ret (state
               {hypervisor_context / vms_contexts : vms_contexts}
               {system_log: state.(system_log)
-                                   ++(SendMsg sender receiver mailbox_contents)::nil}).
->>>>>>> 69d16400
+                                   ++(SetBuffer sender receiver buffer_contents)::nil}).
        
   (***********************************************************************)
   (** **   Getter for memory accessibility and attributes                *)
