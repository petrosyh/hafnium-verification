From Coq Require Import
     Arith.PeanoNat
     Lists.List
     Strings.String
     Morphisms
     Setoid
     RelationClasses.

From ExtLib Require Import
     RelDec
     Data.String
     Structures.Monad
     Structures.Traversable
     Data.List
     Data.Option
     Data.Monads.OptionMonad.


From ITree Require Import
     ITree
     ITreeFacts
     Events.MapDefault
     Events.StateFacts.

From ITree Require Import
     ITree ITreeFacts.

Import ITreeNotations.
Import Monads.
Import MonadNotation.
Local Open Scope monad_scope.
Local Open Scope string_scope.
Require Import Coqlib sflib.


(* From HafniumCore *)
Require Import Lang.
Require Import Values.
Require Import Integers.
Require Import Constant.
Import LangNotations.
Local Open Scope expr_scope.
Local Open Scope stmt_scope.

Import Int64.

Require Import Maps.
Set Implicit Arguments.

Notation "'do' X <- A ;;; B" := (match A with Some X => B | None => triggerUB "None" end)
  (at level 200, X ident, A at level 100, B at level 200)
  : itree_monad_scope.

Notation "'do' X , Y <- A ;;; B" := (match A with Some (X, Y) => B | None => triggerUB "None" end)
  (at level 200, X ident, Y ident, A at level 100, B at level 200)
  : itree_monad_scope.

Notation "'do' X , Y , Z <- A ;;; B" := (match A with Some (X, Y, Z) => B | None => triggerUB "None" end)
  (at level 200, X ident, Y ident, Z ident, A at level 100, B at level 200)
  : itree_monad_scope.

Notation " 'check' A ;;; B" := (if A then B else Ret None)
  (at level 200, A at level 100, B at level 200)
  : itree_monad_scope.

Local Open Scope itree_monad_scope.

Definition PtrTree_set {t} (ptr: positive * Z) (v: t) (map: PTree.t (ZTree.t t)) :=
  let zt := match PTree.get (fst ptr) map with
            | Some zt => zt
            | None => (ZTree.empty t)
            end in
  PTree.set (fst ptr) (ZTree.set (snd ptr) v zt) map
.

Definition PtrTree_get {t} (ptr: positive * Z) (map: PTree.t (ZTree.t t)) :=
  zt <- PTree.get (fst ptr) map;;
  ZTree.get (snd ptr) zt
.

Definition PtrTree_remove {t} (ptr: positive * Z) (map: PTree.t (ZTree.t t)) :=
  match PTree.get (fst ptr) map with
  | Some zt => PTree.set (fst ptr) (ZTree.remove (snd ptr) zt) map
  | None => map
  end
.

(* TODO: move this section *)
Section AUX.

Definition val2Z {E} `{Event -< E} (v: Lang.val) : itree E Z :=
  match v with
  | Vcomp (Vint i) => Ret (Int.unsigned i)
  | Vcomp (Vlong i) => Ret (Int64.unsigned i)
  | _ => triggerUB "Wrong args - not integer"
  end.

Definition Z2val (z: Z) := Vcomp (Vlong (Int64.repr z)).

Definition val2ptr {E} `{Event -< E} (v: Lang.val) : itree E (positive * Z) :=
  match v with
  | Vcomp (Vptr b ofs) => Ret (b, Ptrofs.unsigned ofs)
  | _ => triggerUB "Wrong args - not ptr"
  end.

Definition ptr2val (ptr: positive * Z) := Vcomp (Vptr (fst ptr) (Ptrofs.repr (snd ptr))).

End AUX.

Section ABSTSTATE.

Variable ptable: positive * Z.

Definition entry : Type := Z.

(* Constants for MM *)
Definition PAGE_BITS := 12.
Definition PAGE_LEVEL_BITS := 9.
Definition PAGE_SIZE := Z.shiftl 1 PAGE_BITS.
Definition MM_PTE_PER_PAGE := (PAGE_SIZE / 8)%Z.
  
(* The following are arch-independent page mapping modes. *)
Record MM_Mode :=
  mkMM_Mode {
      MM_MODE_R: bool; (* read *)
      MM_MODE_W: bool; (* write *)
      MM_MODE_X: bool; (* execute *)
      MM_MODE_D: bool; (* device *)
      MM_MODE_INVALID: bool;
      MM_MODE_UNOWNED: bool;
      MM_MODE_SHARED: bool;
    }.

Record MM_Flag :=
  mkMM_Flag {
      MM_FLAG_COMMIT: bool;
      MM_FLAG_UNMAP: bool;
      MM_FLAG_STAGE1: bool;
    }.

Inductive MM_Page_Table : Type :=
  mkMM_Page_Table {
      entires : list entry;
    }.

Record MMAbstState : Type :=
  mkMMAbstState {
      mm_page_table_map : PTree.t MM_Page_Table; (* id -> MM_PAGE_TABLE *)
      addr_to_id : PTree.t (ZTree.t positive); (* block -> offset -> id *)
      id_to_addr : PTree.t (positive * Z); (* id -> (block, offset *)
      next_id : positive; (* new MM id *)
      mm_stage1_locked: positive * Z;
      (* the currently locked stage-1 page table of the hypervisor. *)
      entries_map : PTree.t (ZTree.t entry); (* direct access to entry *)
      mm_stage2_invalidate: bool
    }.

Definition initial_state : MMAbstState :=
  mkMMAbstState (PTree.empty MM_Page_Table) (PTree.empty (ZTree.t positive)) (PTree.empty (positive * Z)) 1%positive ptable (PTree.empty (ZTree.t entry)) false.

End ABSTSTATE.

Variable Z_to_string: Z -> string.
Extract Constant Z_to_string =>
"fun z -> (HexString.of_Z z)"
.

(* modify ArchMMHighSpec's *)
Section MM_FLAG_to_VALUE.
  
  Definition x_zshift_or_0 := fun (cond: bool) (x: Z) (shift : Z) => if cond then Z.shiftl x shift else 0.
  Definition zshift_or_0 := fun (cond: bool) (shift : Z) => x_zshift_or_0 cond 1 shift.

  Definition x_bit_no_exist :=
    fun (x : Z) (shift : Z) (attribute_values: Z) => (zeq 0 (Z.land (Z.shiftl x 63) attribute_values)).
  Definition x_gen_true_false := 
    fun (x : Z) (shift : Z) (attribute_values: Z) => if x_bit_no_exist x shift attribute_values then false else true.
  Definition bit_no_exist :=    
    fun (shift : Z) (attribute_values: Z) => x_bit_no_exist 1 shift attribute_values.
  Definition gen_true_false := 
    fun (shift : Z) (attribute_values: Z) => if bit_no_exist shift attribute_values then false else true.
  
  Definition MM_Mode_to_ATTR_VALUES (mode : MM_Mode) : Z :=
    match mode with
    |  mkMM_Mode r w x d invalid unowned shared
       => let r_to_z := zshift_or_0 r 0 in 
         let w_to_z := zshift_or_0 w 1 in
         let x_to_z := zshift_or_0 x 2 in
         let d_to_z := zshift_or_0 d 3 in
         let invalid_to_z :=  zshift_or_0 invalid 4 in 
         let unowned_to_z :=  zshift_or_0 unowned 5 in 
         let shared_to_z :=  zshift_or_0 shared 6 in 
         r_to_z + w_to_z + x_to_z + d_to_z + invalid_to_z + unowned_to_z + shared_to_z
    end.
  
  Definition ATTR_VALUES_to_MM_Mode (mm_mode_value : Z)
    : MM_Mode :=
    let r_of_z := gen_true_false 0 mm_mode_value in
    let w_of_z := gen_true_false 1 mm_mode_value in
    let x_of_z := gen_true_false 2 mm_mode_value in
    let d_of_z := gen_true_false 3 mm_mode_value in
    let invalid_of_z := gen_true_false 4 mm_mode_value in
    let unowned_of_z := gen_true_false 5 mm_mode_value in
    let shared_of_z := gen_true_false 6 mm_mode_value in
    mkMM_Mode r_of_z w_of_z x_of_z d_of_z invalid_of_z unowned_of_z shared_of_z.
  
  Definition MM_Flag_to_ATTR_VALUES (flags : MM_Flag) : Z :=
    match flags with
    |  mkMM_Flag commit unmap stage1
       => let commit_to_z := zshift_or_0 commit 0 in 
         let unmap_to_z := zshift_or_0 unmap 1 in
         let stage1_to_z := zshift_or_0 stage1 2 in
         commit_to_z + unmap_to_z + stage1_to_z
    end.
  
  Definition ATTR_VALUES_to_MM_Flag (flags_value : Z)
    : MM_Flag :=
    let commit_of_z := gen_true_false 0 flags_value in
    let unmap_of_z := gen_true_false 1 flags_value in
    let stage1_of_z := gen_true_false 2 flags_value in
    mkMM_Flag commit_of_z unmap_of_z stage1_of_z.

End MM_FLAG_to_VALUE.

Section HIGHSPECITREE.

(* Variable A: Type. *)
(* Definition A : Type := positive * Z. *)

(* Definition A_to_string (a: A): string := *)
(*   "(" ++ (Z_to_string (Zpos' (fst a))) ++ ", " ++ (Z_to_string (snd a)) ++ ")" *)
(* . *)
Definition eqb_ptr (x y: positive * Z) := andb (fst x =? fst y)%positive (snd x =? snd y)%Z.

Definition null: positive * Z := (xH, 0).

Inductive updateStateE: Type -> Type :=
| GetState : updateStateE MMAbstState
| SetState (st1:MMAbstState): updateStateE unit.

Definition updateState_handler {E: Type -> Type}
  : updateStateE ~> stateT MMAbstState (itree E) :=
  fun _ e st =>
    match e with
    | GetState => Ret (st, st)
    | SetState st' => Ret (st', tt)
    end.

Notation mmE := (CallExternalE +' updateStateE +' GlobalE +' MemoryE +' Event).

<<<<<<< HEAD
Definition mm_vm_enable_invalidation_call (args: list Lang.val)
  : itree mmE (Lang.val * list Lang.val) :=
  st <- trigger GetState;;
  let st' := (mkMMAbstState (mm_page_table_map st) (addr_to_id st) (id_to_addr st)
                            (next_id st) (mm_stage1_locked st) (entries_map st) true) in
  trigger (SetState st');;
  Ret (Vnull, args)
=======
Fixpoint setEntries (ptr: positive * Z) (entries: list entry)
         (entries_map: PTree.t (ZTree.t entry))
  : PTree.t (ZTree.t entry) :=
  match entries with
  | [] => entries_map
  | hd::tl => setEntries (fst ptr, ((snd ptr) + int_sz)%Z) tl
                        (PtrTree_set ptr hd entries_map)
  end.

Fixpoint removeEntries (ptr: positive * Z) (n: nat) (entries_map: PTree.t (ZTree.t entry))
  : PTree.t (ZTree.t entry) :=
  match n with
  | O => entries_map
  | S n' => removeEntries (fst ptr, ((snd ptr) + 1)%Z) n' (PtrTree_remove ptr entries_map)
  end.

Fixpoint mkEntries (new_pte inc: entry) (n: nat) : list entry :=
  match n with
  | O => nil
  | S n' => new_pte::(mkEntries (new_pte + inc)%Z inc n')
  end.

Definition mm_root_table_count_spec (flags: MM_Flag) : itree mmE Z :=
  let ext_call := if (MM_FLAG_STAGE1 flags)
                  then CallExternal "ARCHMM.arch_mm_stage1_root_table_count" []
                  else CallExternal "ARCHMM.arch_mm_stage2_root_table_count" []
  in
  '(ret, _) <- trigger ext_call;;
   v <- val2Z ret;;
   Ret v
>>>>>>> 261b84a5
.

(* TODO: need to solve universe inconsistency *)
(* Definition mm_page_table_from_pa {E} `{CallExternalE -< E} `{Event -< E} (pa: Z) *)
Definition mm_page_table_from_pa_spec {E} (pa: Z)
  : itree (E +' mmE) (positive * Z) :=
  '(t, _) <- trigger (CallExternal "ADDR.va_from_pa" [Z2val pa]);;
  '(ret, _) <- trigger (CallExternal "ADDR.ptr_from_va" [t]);;
  val2ptr ret
. 

Definition mm_page_table_from_pa_spec2 (pa: Z)
  : itree mmE (positive * Z) :=
  '(t, _) <- trigger (CallExternal "ADDR.va_from_pa" [Z2val pa]);;
  '(ret, _) <- trigger (CallExternal "ADDR.ptr_from_va" [t]);;
  val2ptr ret
.

Definition mm_round_down_to_page_spec (addr: Z)
  : itree mmE Z :=
  Ret (Z.land addr (PAGE_SIZE - 1))
.

Definition mm_round_up_to_page_spec (addr: Z)
  : itree mmE Z :=
  v <- mm_round_down_to_page_spec (addr + PAGE_SIZE - 1);;
  Ret v
.

Definition mm_entry_size_spec (level: Z) : itree mmE Z :=
  Ret (Z.shiftl 1 (PAGE_BITS + (level * PAGE_LEVEL_BITS))%Z).

Definition mm_start_of_next_block_spec (addr block_size: Z) : itree mmE Z :=
  Ret (Z.land (addr + block_size) (Z.lnot (block_size - 1)))%Z.

<<<<<<< HEAD
Definition mm_pa_start_of_next_block_spec (pa block_size: Z) : itree mmE Z :=
  let pa_init_call1 := CallExternal "ADDR.pa_addr" [Z2val pa] in
  '(tmp, _) <- trigger pa_init_call1;;
  pa_init <- val2Z tmp;;
  let pa' := (pa_init + block_size)%Z in
  let pa_init_call2 := CallExternal "ADDR.pa_init" [Z2val pa'] in
  '(ret, _) <- trigger pa_init_call2;;
  v <- val2Z ret;;
  Ret v.
=======
(* Definition mm_pa_start_of_next_block (pa block_size: Z) : itree mmE unit := *)
(*   let pa_init_call1 := CallExternal "ADDR.pa_addr" [Z2val pa] in *)
(*   '(pa_init, _) <- trigger pa_init_call1;; *)
(*   let pa' := (pa_init + block_size)%Z in *)
(*   let pa_init_call2 := CallExternal "ADDR.pa_init" [Z2val pa'] in *)
(*   '(ret, _) <- trigger pa_init_call2;; *)
(*   v <- val2Z ret;; *)
(*   Ret v. *)
  
  (* (*  *)
  (* /** *)
  (*  * For a given address, calculates the maximum (plus one) address that can be *)
  (*  * represented by the same table at the given level. *)
  (*  */ *)
  (* static ptable_addr_t mm_level_end(ptable_addr_t addr, uint8_t level) *)
  (* { *)
  (*         size_t offset = PAGE_BITS + (level + 1) * PAGE_LEVEL_BITS; *)
   
  (*         return ((addr >> offset) + 1) << offset; *)
  (* } *)
  (* *) *)

Definition mm_level_end_spec (addr level: Z) : itree mmE Z :=
  let offset := (PAGE_BITS + (level + 1) * PAGE_LEVEL_BITS)%Z in
  let ret := Z.shiftl ((Z.shiftr addr offset) + 1)%Z offset in
  Ret ret.
>>>>>>> 261b84a5

Definition mm_level_end_spec (addr level: Z) : itree mmE Z :=
  let offset := (PAGE_BITS + (level + 1) * PAGE_LEVEL_BITS)%Z in
  Ret (Z.shiftl ((Z.shiftr addr offset) + 1) offset).

<<<<<<< HEAD
Definition mm_index_spec (addr level: Z) : itree mmE Z :=
  let v := Z.shiftr addr (PAGE_BITS + (level + 1) * PAGE_LEVEL_BITS) in
  Ret (Z.land v ((Z.shiftl 1 PAGE_LEVEL_BITS) - 1)).

=======
>>>>>>> 261b84a5
Definition mm_alloc_page_tables_spec (count: Z) (ppool: positive * Z)
  : itree mmE (positive * Z) :=
  let mpool := (ptr2val ppool) in
  let ext_call := if (count =? 1)%Z
<<<<<<< HEAD
                  then CallExternal "MPOOL.mpool_alloc" [mpool]
                  else CallExternal "MPOOL.mpool_alloc_contiguous"
=======
                  then CallExternal "Mpool.mpool_alloc" [mpool]
                  else CallExternal "Mpool.mpool_alloc_contiguous"
>>>>>>> 261b84a5
                                    [mpool; Z2val count]
  in
  '(ret, _) <- trigger ext_call;;
   val2ptr ret
.

Definition mm_max_level_spec (flags: MM_Flag) : itree mmE Z :=
  let ext_call := if (MM_FLAG_STAGE1 flags)
                  then CallExternal "ARCHMM.arch_mm_stage1_max_level" []
                  else CallExternal "ARCHMM.arch_mm_stage2_max_level" []
  in
  '(ret, _) <- trigger ext_call;;
   v <- val2Z ret;;
   Ret v
.

<<<<<<< HEAD
Definition mm_root_table_count_spec (flags: MM_Flag) : itree mmE Z :=
  let ext_call := if (MM_FLAG_STAGE1 flags)
                  then CallExternal "ARCHMM.arch_mm_stage1_root_table_count" []
                  else CallExternal "ARCHMM.arch_mm_stage2_root_table_count" []
  in
  '(ret, _) <- trigger ext_call;;
   v <- val2Z ret;;
   Ret v
.

Definition mm_invalidate_tlb_spec (a_begin a_end: Z) (flags: MM_Flag) : itree mmE unit :=
  let begin_call := if (MM_FLAG_STAGE1 flags)
                    then CallExternal "ADDR.va_init" [Z2val a_begin]
                    else CallExternal "ADDR.ipa_init" [Z2val a_begin]
  in
  let end_call := if (MM_FLAG_STAGE1 flags)
                    then CallExternal "ADDR.va_init" [Z2val a_end]
                    else CallExternal "ADDR.ipa_init" [Z2val a_end]
  in
  '(vbegin, _) <- trigger begin_call;;
  '(vend, _) <- trigger end_call;;
  let ext_call := if (MM_FLAG_STAGE1 flags)
                  then CallExternal "ARCHMM.arch_mm_stage1_root_table_count" [vbegin; vend]
                  else CallExternal "ARCHMM.arch_mm_stage2_root_table_count" [vbegin; vend]
  in
  '(ret, _) <- trigger ext_call;;
   Ret tt
.

Definition mm_free_page_pte_body (args: (Z * (Z * (positive * Z))))
  : itree (callE (Z * (Z * (positive * Z))) unit +' mmE) unit :=
  let '(pte, (level, ppool)) := args in
  '(b, _) <- trigger (CallExternal "ARCHMM.arch_mm_pte_is_table"
                                  [Z2val pte; Z2val level]);;
   if negb (Lang.is_true b)
   then
     Ret tt
   else
     '(ret, _) <- trigger (CallExternal "ARCHMM.arch_mm_table_from_pte"
                                        [Z2val pte; Z2val level]);;
     t <- val2Z ret;;
     tables_ptr <- mm_page_table_from_pa_spec t;;
     st <- trigger GetState;;
     do id <- PtrTree_get tables_ptr (addr_to_id st);;;
     do mm_page_table <- PTree.get id (mm_page_table_map st);;;
     ITree.iter
     (fun i =>
        if (i <? MM_PTE_PER_PAGE)%Z
        then
          call (pte, ((level - 1)%Z, ppool));;
          Ret (inl (i + 1)%Z)
        else
          Ret (inr tt)
     ) 0;;
     trigger (CallExternal "MPOOL.mpool_free" [ptr2val ppool; ptr2val tables_ptr]);;
     Ret tt
.

Definition mm_free_page_pte_spec (pte: Z) (level: Z) (ppool: positive * Z)
  : itree mmE unit :=
  rec mm_free_page_pte_body (pte, (level, ppool)).

Definition mm_ptable_addr_space_end_spec (flags: MM_Flag) : itree mmE Z :=
  root_table <- mm_root_table_count_spec flags;;
  max_level <- mm_max_level_spec flags;;
  entry_size <- mm_entry_size_spec (max_level + 1)%Z;;
  Ret (root_table * entry_size)%Z.

Fixpoint setEntries (ptr: positive * Z) (entries: list entry)
         (entries_map: PTree.t (ZTree.t entry))
  : PTree.t (ZTree.t entry) :=
  match entries with
  | [] => entries_map
  | hd::tl => setEntries (fst ptr, ((snd ptr) + int_sz)%Z) tl
                        (PtrTree_set ptr hd entries_map)
  end.
=======
Definition mm_map_level_spec (vbegin vend pa attrs level: Z) (table ppool: positive * Z) (flags: MM_Flag) : itree mmE bool :=
  st <- trigger GetState;;
  idx <- (mm_index_spec vbegin level);;
  let pte_ptr := (fst table, ((snd table) + idx)%Z) in
  do pte <- PtrTree_get pte_ptr (entries_map st);;;
  level_end <- mm_level_end_spec level;;
  entry_sz <- mm_entry_size_spec level;;
  let commit := (MM_FLAG_COMMIT flags) in
  let unmap := (MM_FLAG_UNMAP flags) in
  let end' := (if (vend <? level_end) then level_end else vend) in
  Itree.iter
    (fun begin =>
       if (begin <? end')
       then
         (
           let cond := (if unmap
                   then
                     (
                       let cond_call := CallExternal "ARCHMM.arch_mm_pte_is_present" [Z2val pte; Z2val level] in
                       '(cd1, _) <- trigger cond_call;;
                        cond1 <- val2Z cd1;;
                        (Z.lnot cond1)
                     )
                   else
                     (
                       let cond_call1 := CallExternal "ARCHMM.arch_mm_pte_is_block" [Z2val pte; Z2val level] in
                       let cond_call2 := CallExternal "ARCHMM.arch_mm_pte_attrs" [Z2val pte; Z2val level] in
                       '(cd1, _) <- trigger cond_call1;;
                       '(cd2, _) <- trigger cond_call2;;
                       cond1 <- val2Z cd1;;
                       cond2 <- val2Z cd2;;
                       let cond1' := negb (Z.eqb 0 cond1) in
                       let cond2' := (Z.eqb cond2 attr) in
                       Z.b2z (andb cond1' cond2')
                     )
                       ) in
           if (cond)
           then 
           
           if (unmap)
           then 
             let is_present_call := CallExternal "ARCHMM.arch_mm_pte_is_present" [Z2val pte; Z2val level] in
           

         )
         if 
       else
         Ret (inr tt)
     
    ) vbegin.

  Definition mm_map_level (a_begin a_end pa attrs table level flags ppool n: var) 
             (pte level_end entry_size commit unmap new_pte nt cond: var) :=
    (* XXX: How can we handle this aliasing? *)
    pte #= (table #@ (Call "MM.mm_index" [CBV a_begin; CBV level])) #;
        level_end #= (Call "MM.mm_level_end" [CBV a_begin; CBV level]) #;
        entry_size #= (Call "MM.mm_entry_size" [CBV level]) #;
        commit #= (flags #& MM_FLAG_COMMIT) #;
        unmap #= (flags #& MM_FLAG_UNMAP) #;
        (#if (level_end < a_end)
          then a_end #= level_end
          else Skip) #;
        #while (a_begin < a_end)
        do (
            (* XXX: Need to check the precedence of each operator - e.g. == ? && ? *)
            (* move this condition due to our syntax *)
            (#if (unmap)
              then cond #= (#! (Call "ARCHMM.arch_mm_pte_is_present" [CBR pte; CBV level]))
              else cond #= ((Call "ARCHMM.arch_mm_pte_is_block" [CBR pte; CBV level])
                              #&& ((Call "ARCHMM.arch_mm_pte_attrs" [CBR pte; CBV level]) == attrs)))
              #;
                            
            (#if (cond)
              then Skip
              else (#if ((entry_size <= (a_end - a_begin))
                           #&& (unmap #|| (Call "ARCHMM.arch_mm_is_block_allowed" [CBV level]))
                           #&& (a_begin #& (entry_size - one) == zero))
                     then (#if (commit)
                            then (#if (unmap)
                                   then new_pte #= (Call "ARCHMM.arch_mm_absent_pte" [CBV level])
                                   else new_pte #= (Call "ARCHMM.arch_mm_block_pte" [CBV level; CBV pa; CBV attrs]))
                                   #;
                                   (Call "MM.mm_replace_entry" [CBV a_begin; CBR pte; CBR new_pte; CBV level;
                                                               CBV flags; CBR ppool])
                            else Skip)
                     else nt #= (Call "MM.mm_populate_table_pte" [CBV a_begin; CBR pte; CBV level; CBV flags; CBR ppool]) #;
                             (#if #! (nt)
                               then Return Vfalse
                               else Skip) #;
                             (#if (#! (Call "MM.mm_map_level" [CBV a_begin; CBV a_end; CBV pa; CBV attrs; CBR nt;
                                                              CBV (level - one); CBV flags; CBR ppool]))
                               then Return Vfalse
                               else Skip) #;
                             a_begin #= (Call "MM.mm_start_of_next_block" [CBV a_begin; CBV entry_size]) #;
                             pa #= (Call "MM.mm_pa_start_of_next_block" [CBV pa; CBV entry_size]) #;
                             pte #= (Cast ((Cast pte tint) + one) tptr)))
          ) #;
            Return Vtrue.

         
  ITree.iter
  (fun i =>
     if (i =? root_table_count)%Z
     then
       trigger (StoreE (fst t) (snd t) (Vptr (fst tables) (Ptrofs.repr (snd tables))));;
       Ret (inr true)
     else
       st <- trigger GetState;;
       let id := (next_id st) in
       let table_ptr := (fst tables, ((snd tables) + int_sz * i * MM_PTE_PER_PAGE)%Z) in
       let entries := repeat absent_block (Z.to_nat MM_PTE_PER_PAGE) in
       let mm_page_table := mkMM_Page_Table entries in
       let entries_map' := setEntries table_ptr entries (entries_map st) in
       let st' := (mkMMAbstState (PTree.set id mm_page_table (mm_page_table_map st))
                                 (PtrTree_set table_ptr id (addr_to_id st))
                                 (PTree.set id table_ptr (id_to_addr st))
                                 (Pos.succ id)
                                 (mm_stage1_locked st)
                                 entries_map'
                                 (mm_stage2_invalidate st)) in
       trigger (SetState st');;
       Ret (inl (i + 1)%Z)
  ) 0.
>>>>>>> 261b84a5

  
  (*
  /**
   * Updates the page table at the given level to map the given address range to a
   * physical range using the provided (architecture-specific) attributes. Or if
   * MM_FLAG_UNMAP is set, unmap the given range instead.
   *
   * This function calls itself recursively if it needs to update additional
   * levels, but the recursion is bound by the maximum number of levels in a page
   * table.
   */
  static bool mm_map_level(ptable_addr_t begin, ptable_addr_t end, paddr_t pa,
          		 uint64_t attrs, struct mm_page_table *table,
          		 uint8_t level, int flags, struct mpool *ppool)
  {
          pte_t *pte = &table->entries[mm_index(begin, level)];
          ptable_addr_t level_end = mm_level_end(begin, level);
          size_t entry_size = mm_entry_size(level);
          bool commit = flags & MM_FLAG_COMMIT;
          bool unmap = flags & MM_FLAG_UNMAP;
   
          /* Cap end so that we don't go over the current level max. */
          if (end > level_end) {
          	end = level_end;
          }
   
          /* Fill each entry in the table. */
          while (begin < end) {
          	if (unmap ? !arch_mm_pte_is_present( *pte, level)
          		  : arch_mm_pte_is_block( *pte, level) &&
          			    arch_mm_pte_attrs( *pte, level) == attrs) {
          		/*
          		 * If the entry is already mapped with the right
          		 * attributes, or already absent in the case of
          		 * unmapping, no need to do anything; carry on to the
          		 * next entry.
          		 */
          	} else if ((end - begin) >= entry_size &&
          		   (unmap || arch_mm_is_block_allowed(level)) &&
          		   (begin & (entry_size - 1)) == 0) {
          		/*
          		 * If the entire entry is within the region we want to
          		 * map, map/unmap the whole entry.
          		 */
          		if (commit) {
          			pte_t new_pte =
          				unmap ? arch_mm_absent_pte(level)
          				      : arch_mm_block_pte(level, pa,
          							  attrs);
          			mm_replace_entry(begin, pte, new_pte, level,
          					 flags, ppool);
          		}
          	} else {
          		/*
          		 * If the entry is already a subtable get it; otherwise
          		 * replace it with an equivalent subtable and get that.
          		 */
          		struct mm_page_table *nt = mm_populate_table_pte(
          			begin, pte, level, flags, ppool);
          		if (nt == NULL) {
          			return false;
          		}
   
          		/*
          		 * Recurse to map/unmap the appropriate entries within
          		 * the subtable.
          		 */
          		if (!mm_map_level(begin, end, pa, attrs, nt, level - 1,
          				  flags, ppool)) {
          			return false;
          		}
          	}
   
          	begin = mm_start_of_next_block(begin, entry_size);
          	pa = mm_pa_start_of_next_block(pa, entry_size);
          	pte++;
          }
   
          return true;
  }
   *)

  Definition mm_map_level (a_begin a_end pa attrs table level flags ppool n: var) 
             (pte level_end entry_size commit unmap new_pte nt cond: var) :=
    (* XXX: How can we handle this aliasing? *)
    pte #= (table #@ (Call "MM.mm_index" [CBV a_begin; CBV level])) #;
        level_end #= (Call "MM.mm_level_end" [CBV a_begin; CBV level]) #;
        entry_size #= (Call "MM.mm_entry_size" [CBV level]) #;
        commit #= (flags #& MM_FLAG_COMMIT) #;
        unmap #= (flags #& MM_FLAG_UNMAP) #;
        (#if (level_end < a_end)
          then a_end #= level_end
          else Skip) #;
        #while (a_begin < a_end)
        do (
            (* XXX: Need to check the precedence of each operator - e.g. == ? && ? *)
            (* move this condition due to our syntax *)
            (#if (unmap)
              then cond #= (#! (Call "ARCHMM.arch_mm_pte_is_present" [CBR pte; CBV level]))
              else cond #= ((Call "ARCHMM.arch_mm_pte_is_block" [CBR pte; CBV level])
                              #&& ((Call "ARCHMM.arch_mm_pte_attrs" [CBR pte; CBV level]) == attrs)))
              #;
                            
            (#if (cond)
              then Skip
              else (#if ((entry_size <= (a_end - a_begin))
                           #&& (unmap #|| (Call "ARCHMM.arch_mm_is_block_allowed" [CBV level]))
                           #&& (a_begin #& (entry_size - one) == zero))
                     then (#if (commit)
                            then (#if (unmap)
                                   then new_pte #= (Call "ARCHMM.arch_mm_absent_pte" [CBV level])
                                   else new_pte #= (Call "ARCHMM.arch_mm_block_pte" [CBV level; CBV pa; CBV attrs]))
                                   #;
                                   (Call "MM.mm_replace_entry" [CBV a_begin; CBR pte; CBR new_pte; CBV level;
                                                               CBV flags; CBR ppool])
                            else Skip)
                     else nt #= (Call "MM.mm_populate_table_pte" [CBV a_begin; CBR pte; CBV level; CBV flags; CBR ppool]) #;
                             (#if #! (nt)
                               then Return Vfalse
                               else Skip) #;
                             (#if (#! (Call "MM.mm_map_level" [CBV a_begin; CBV a_end; CBV pa; CBV attrs; CBR nt;
                                                              CBV (level - one); CBV flags; CBR ppool]))
                               then Return Vfalse
                               else Skip) #;
                             a_begin #= (Call "MM.mm_start_of_next_block" [CBV a_begin; CBV entry_size]) #;
                             pa #= (Call "MM.mm_pa_start_of_next_block" [CBV pa; CBV entry_size]) #;
                             pte #= (Cast ((Cast pte tint) + one) tptr)))
          ) #;
            Return Vtrue.


Definition mm_ptable_init_spec (t: positive * Z) (flags: MM_Flag) (ppool: positive * Z)
  : itree mmE bool :=
  root_table_count <- (mm_root_table_count_spec flags);;
  tables <- (mm_alloc_page_tables_spec root_table_count ppool);;
  if eqb_ptr tables null
  then Ret false
  else
  max_level <- mm_max_level_spec flags;;
  '(ret, _) <- trigger (CallExternal "ARCHMM.arch_mm_absent_pte"
                                    [Z2val  max_level]);;
  absent_block <- val2Z ret;;
  ITree.iter
  (fun i =>
     if (i =? root_table_count)%Z
     then
       trigger (StoreE (fst t) (snd t) (Vptr (fst tables) (Ptrofs.repr (snd tables))));;
       Ret (inr true)
     else
       st <- trigger GetState;;
       let id := (next_id st) in
       let table_ptr := (fst tables, ((snd tables) + int_sz * i * MM_PTE_PER_PAGE)%Z) in
       let entries := repeat absent_block (Z.to_nat MM_PTE_PER_PAGE) in
       let mm_page_table := mkMM_Page_Table entries in
       let entries_map' := setEntries table_ptr entries (entries_map st) in
       let st' := (mkMMAbstState (PTree.set id mm_page_table (mm_page_table_map st))
                                 (PtrTree_set table_ptr id (addr_to_id st))
                                 (PTree.set id table_ptr (id_to_addr st))
                                 (Pos.succ id)
                                 (mm_stage1_locked st)
                                 entries_map'
                                 (mm_stage2_invalidate st)) in
       trigger (SetState st');;
       Ret (inl (i + 1)%Z)
  ) 0.
  
Definition mm_ptable_init_call (args: list Lang.val): itree mmE (Lang.val * list Lang.val) :=
  match args with
  | [arg1; arg2; arg3] =>
    t <- val2ptr arg1;;
    flag <- val2Z arg2;;
    ppool <- val2ptr arg3;;
    b <- mm_ptable_init_spec t (ATTR_VALUES_to_MM_Flag flag) ppool;;
    Ret (bool_to_val b, args)
  | _ => triggerUB "Wrong args: mm_ptable_init"
  end.

Definition mm_ptable_fini_spec (t: positive * Z) (flags: MM_Flag) (ppool: positive * Z)
  : itree mmE unit :=
  tables <- trigger (LoadE (fst t) (snd t));;
  match tables with
  | Some (Vptr tables_blk tables_ofs) =>
    level <- mm_max_level_spec flags;;
    root_table_count <- mm_root_table_count_spec flags;;
    ITree.iter
    (fun i =>
       if (i =? root_table_count)%Z
       then
         trigger (CallExternal "MPOOL.mpool_add_chunk"
                               [ptr2val ppool;
                                Vcomp (Vptr tables_blk tables_ofs);
                                Z2val ((8 * MM_PTE_PER_PAGE) * root_table_count)]);;
                                (* need to modify sizeof(MM_PAGE_TABLE) *)
         Ret (inr tt)
       else
         st <- trigger GetState;;
         let table_ptr := (tables_blk, ((Ptrofs.unsigned tables_ofs) +
                                        int_sz * i * MM_PTE_PER_PAGE)%Z) in
         do id <- PtrTree_get table_ptr (addr_to_id st);;;
         do mm_page_table <- PTree.get id (mm_page_table_map st);;;
         ITree.iter
           (fun j =>
              if (j =? MM_PTE_PER_PAGE)%Z
              then
                let entry := nth_default 0 (entires mm_page_table) (Z.to_nat j) in
                (* DJ: use nth_default is correct? *)
                mm_free_page_pte_spec entry level ppool;;
                Ret (inl (j + 1)%Z)
              else
                Ret (inr tt)
           ) 0;;
         let entries_map' := (removeEntries table_ptr (Z.to_nat MM_PTE_PER_PAGE)
                                            (entries_map st)) in
         let st' := (mkMMAbstState (PTree.remove id (mm_page_table_map st))
                                   (PtrTree_remove table_ptr (addr_to_id st))
                                   (PTree.remove id (id_to_addr st))
                                   (next_id st)
                                   (mm_stage1_locked st)
                                   entries_map'
                                   (mm_stage2_invalidate st)) in
         trigger (SetState st');;
         Ret (inl (i + 1)%Z)
   ) 0
  | _ => triggerUB ""
  end.
  
Definition mm_ptable_fini_call (args: list Lang.val): itree mmE (Lang.val * list Lang.val) :=
  match args with
  | [arg1; arg2; arg3] =>
    t <- val2ptr arg1;;
    flag <- val2Z arg2;;
    ppool <- val2ptr arg3;;
    mm_ptable_fini_spec t (ATTR_VALUES_to_MM_Flag flag) ppool;;
    Ret (Vnull, args)
  | _ => triggerUB "Wrong args: mm_ptable_init"
  end.

(* DJ: is there a good way to merge after branch *)
Definition mm_replace_entry_spec (begin: Z) (pte: positive * Z) (new_pte level: Z) (flag: MM_Flag) (mpool: positive * Z)
  : itree mmE unit :=
  st <- trigger GetState;;
  do v <- PtrTree_get pte (entries_map st);;;
  '(ret1, _) <- trigger (CallExternal "ARCHMM.arch_mm_pte_is_valid" [Z2val v; Z2val level]);;
  '(ret2, _) <- trigger (CallExternal "ARCHMM.arch_mm_pte_is_valid" [Z2val new_pte; Z2val level]);;
  if (((MM_FLAG_STAGE1 flag) || (mm_stage2_invalidate st)) &&
      (Lang.is_true ret1) && (Lang.is_true ret2))
  then
    (
     '(ret, _) <- trigger (CallExternal "ARCHMM.arch_mm_absent_pte"
                                       [Z2val level]);;
     absent_block <- val2Z ret;;
     let entries_map' := PtrTree_set pte absent_block (entries_map st) in
     let st' := (mkMMAbstState (mm_page_table_map st) (addr_to_id st) (id_to_addr st)
                               (next_id st) (mm_stage1_locked st) entries_map'
                               (mm_stage2_invalidate st)) in
     trigger (SetState st');;
     entry_size <- mm_entry_size_spec level;;
     mm_invalidate_tlb_spec begin (begin + entry_size) flag;;
     let entries_map' := PtrTree_set pte new_pte (entries_map st) in
     let st' := (mkMMAbstState (mm_page_table_map st) (addr_to_id st) (id_to_addr st)
                               (next_id st) (mm_stage1_locked st) entries_map'
                               (mm_stage2_invalidate st)) in
     trigger (SetState st');;
     mm_free_page_pte_spec v level mpool;;
     Ret tt
    )
  else
    (let entries_map' := PtrTree_set pte new_pte (entries_map st) in
     let st' := (mkMMAbstState (mm_page_table_map st) (addr_to_id st) (id_to_addr st)
                               (next_id st) (mm_stage1_locked st) entries_map'
                               (mm_stage2_invalidate st)) in
     trigger (SetState st');;
     mm_free_page_pte_spec v level mpool;;
     Ret tt
    )
.

Definition mm_populate_table_pte_spec (begin: Z) (pte: positive * Z) (level: Z) (flag: MM_Flag) (ppool: positive * Z)
  : itree mmE (positive * Z) :=
  (* TODO: load pte using abstract state not memory *)
  st <- trigger GetState;;
  do v <- PtrTree_get pte (entries_map st);;;
  let level_below := (level - 1)%Z in
  '(t, _) <- trigger (CallExternal "ARCHMM.arch_mm_pte_is_table"
                                   [Z2val v; Z2val level]);;
  if (Lang.is_true t)
  then
    '(t, _) <- trigger (CallExternal "ARCHMM.arch_mm_table_from_pte"
                                     [Z2val v; Z2val level]);;
    t <- val2Z t;;
    (* use origin func when solve universe inconsistency in mm_page_table_from_pa *)
    ret <- mm_page_table_from_pa_spec2 t;;
    Ret ret
  else
    ntable <- mm_alloc_page_tables_spec 1%Z ppool;;
    if (eqb_ptr ntable null)
    then
      (* dlog_error("Failed to allocate memory for page table\n"); *)
      Ret null
    else
      '(t, _) <- trigger (CallExternal "ARCHMM.arch_mm_pte_is_block"
                                       [Z2val v; Z2val level]);;
       '(inc, new_pte) <-
         (if (Lang.is_true t)
          then
            inc <- mm_entry_size_spec level_below;;
            '(pa, _) <- trigger (CallExternal "ARCHMM.arch_mm_block_from_pte"
                                              [Z2val v; Z2val level]);;
            '(attrs, _) <- trigger (CallExternal "ARCHMM.arch_mm_block_from_pte"
                                                 [Z2val v; Z2val level]);;
            '(ret, _) <- trigger (CallExternal "ARCHMM.arch_mm_block_pte"
                                               [Z2val level_below; pa; attrs]);;
            new_pte <- val2Z ret;;
            Ret (inc, new_pte)
          else
            let inc := 0 in
            '(ret, _) <- trigger (CallExternal "ARCHMM.arch_mm_absent_pte"
                                              [Z2val level_below]);;
             new_pte <- val2Z ret;;
             Ret (inc, new_pte)
         );;
         let id := (next_id st) in
         let entries := mkEntries new_pte inc (Z.to_nat MM_PTE_PER_PAGE) in
         let mm_page_table := mkMM_Page_Table entries in
         let entries_map' := setEntries ntable entries (entries_map st) in
         let st' := (mkMMAbstState (PTree.set id mm_page_table (mm_page_table_map st))
                                   (PtrTree_set ntable id (addr_to_id st))
                                   (PTree.set id ntable (id_to_addr st))
                                   (Pos.succ id)
                                   (mm_stage1_locked st)
                                   entries_map'
                                   (mm_stage2_invalidate st)) in
         trigger (SetState st');;
         (* atomic_thread_fence(memory_order_release); *)
         '(pa, _) <- trigger (CallExternal "ADDR.pa_init" []);;
         '(t, _) <- trigger (CallExternal "ARCHMM.arch_mm_table_pte"
                                         [Z2val level; pa]);;
         new_pte <- val2Z t;;
         mm_replace_entry_spec begin pte new_pte level flag ppool;;
         Ret ntable
.

Definition empty_call (args: list Lang.val): itree mmE (Lang.val * list Lang.val) :=
  Ret (Vnull, args).

Definition funcs :=
  [
    ("MM.mm_vm_enable_invalidation", mm_vm_enable_invalidation_call);
    ("MM.mm_ptable_init", mm_ptable_init_call);
    ("MM.mm_ptable_fini", mm_ptable_fini_call)
  ]
.

Definition mm_modsem : ModSem :=
  mk_ModSem
    (fun s => existsb (string_dec s) (List.map fst funcs))
    _
    (initial_state null)
    updateStateE
    updateState_handler
    (fun T (c: CallExternalE T) =>
       let '(CallExternal func_name args) := c in
       let fix find_func l :=
           match l with
           | (f, body)::tl =>
             if (string_dec func_name f)
             then body args
             else find_func tl
           | nil => triggerNB "Not MM func"
           end
       in
       find_func funcs
    )
.

End HIGHSPECITREE.
<|MERGE_RESOLUTION|>--- conflicted
+++ resolved
@@ -248,15 +248,6 @@
 
 Notation mmE := (CallExternalE +' updateStateE +' GlobalE +' MemoryE +' Event).
 
-<<<<<<< HEAD
-Definition mm_vm_enable_invalidation_call (args: list Lang.val)
-  : itree mmE (Lang.val * list Lang.val) :=
-  st <- trigger GetState;;
-  let st' := (mkMMAbstState (mm_page_table_map st) (addr_to_id st) (id_to_addr st)
-                            (next_id st) (mm_stage1_locked st) (entries_map st) true) in
-  trigger (SetState st');;
-  Ret (Vnull, args)
-=======
 Fixpoint setEntries (ptr: positive * Z) (entries: list entry)
          (entries_map: PTree.t (ZTree.t entry))
   : PTree.t (ZTree.t entry) :=
@@ -279,15 +270,13 @@
   | S n' => new_pte::(mkEntries (new_pte + inc)%Z inc n')
   end.
 
-Definition mm_root_table_count_spec (flags: MM_Flag) : itree mmE Z :=
-  let ext_call := if (MM_FLAG_STAGE1 flags)
-                  then CallExternal "ARCHMM.arch_mm_stage1_root_table_count" []
-                  else CallExternal "ARCHMM.arch_mm_stage2_root_table_count" []
-  in
-  '(ret, _) <- trigger ext_call;;
-   v <- val2Z ret;;
-   Ret v
->>>>>>> 261b84a5
+Definition mm_vm_enable_invalidation_call (args: list Lang.val)
+  : itree mmE (Lang.val * list Lang.val) :=
+  st <- trigger GetState;;
+  let st' := (mkMMAbstState (mm_page_table_map st) (addr_to_id st) (id_to_addr st)
+                            (next_id st) (mm_stage1_locked st) (entries_map st) true) in
+  trigger (SetState st');;
+  Ret (Vnull, args)
 .
 
 (* TODO: need to solve universe inconsistency *)
@@ -323,7 +312,6 @@
 Definition mm_start_of_next_block_spec (addr block_size: Z) : itree mmE Z :=
   Ret (Z.land (addr + block_size) (Z.lnot (block_size - 1)))%Z.
 
-<<<<<<< HEAD
 Definition mm_pa_start_of_next_block_spec (pa block_size: Z) : itree mmE Z :=
   let pa_init_call1 := CallExternal "ADDR.pa_addr" [Z2val pa] in
   '(tmp, _) <- trigger pa_init_call1;;
@@ -333,57 +321,21 @@
   '(ret, _) <- trigger pa_init_call2;;
   v <- val2Z ret;;
   Ret v.
-=======
-(* Definition mm_pa_start_of_next_block (pa block_size: Z) : itree mmE unit := *)
-(*   let pa_init_call1 := CallExternal "ADDR.pa_addr" [Z2val pa] in *)
-(*   '(pa_init, _) <- trigger pa_init_call1;; *)
-(*   let pa' := (pa_init + block_size)%Z in *)
-(*   let pa_init_call2 := CallExternal "ADDR.pa_init" [Z2val pa'] in *)
-(*   '(ret, _) <- trigger pa_init_call2;; *)
-(*   v <- val2Z ret;; *)
-(*   Ret v. *)
-  
-  (* (*  *)
-  (* /** *)
-  (*  * For a given address, calculates the maximum (plus one) address that can be *)
-  (*  * represented by the same table at the given level. *)
-  (*  */ *)
-  (* static ptable_addr_t mm_level_end(ptable_addr_t addr, uint8_t level) *)
-  (* { *)
-  (*         size_t offset = PAGE_BITS + (level + 1) * PAGE_LEVEL_BITS; *)
-   
-  (*         return ((addr >> offset) + 1) << offset; *)
-  (* } *)
-  (* *) *)
-
-Definition mm_level_end_spec (addr level: Z) : itree mmE Z :=
-  let offset := (PAGE_BITS + (level + 1) * PAGE_LEVEL_BITS)%Z in
-  let ret := Z.shiftl ((Z.shiftr addr offset) + 1)%Z offset in
-  Ret ret.
->>>>>>> 261b84a5
 
 Definition mm_level_end_spec (addr level: Z) : itree mmE Z :=
   let offset := (PAGE_BITS + (level + 1) * PAGE_LEVEL_BITS)%Z in
   Ret (Z.shiftl ((Z.shiftr addr offset) + 1) offset).
 
-<<<<<<< HEAD
 Definition mm_index_spec (addr level: Z) : itree mmE Z :=
   let v := Z.shiftr addr (PAGE_BITS + (level + 1) * PAGE_LEVEL_BITS) in
   Ret (Z.land v ((Z.shiftl 1 PAGE_LEVEL_BITS) - 1)).
 
-=======
->>>>>>> 261b84a5
 Definition mm_alloc_page_tables_spec (count: Z) (ppool: positive * Z)
   : itree mmE (positive * Z) :=
   let mpool := (ptr2val ppool) in
   let ext_call := if (count =? 1)%Z
-<<<<<<< HEAD
                   then CallExternal "MPOOL.mpool_alloc" [mpool]
                   else CallExternal "MPOOL.mpool_alloc_contiguous"
-=======
-                  then CallExternal "Mpool.mpool_alloc" [mpool]
-                  else CallExternal "Mpool.mpool_alloc_contiguous"
->>>>>>> 261b84a5
                                     [mpool; Z2val count]
   in
   '(ret, _) <- trigger ext_call;;
@@ -400,7 +352,6 @@
    Ret v
 .
 
-<<<<<<< HEAD
 Definition mm_root_table_count_spec (flags: MM_Flag) : itree mmE Z :=
   let ext_call := if (MM_FLAG_STAGE1 flags)
                   then CallExternal "ARCHMM.arch_mm_stage1_root_table_count" []
@@ -468,121 +419,26 @@
   max_level <- mm_max_level_spec flags;;
   entry_size <- mm_entry_size_spec (max_level + 1)%Z;;
   Ret (root_table * entry_size)%Z.
-
-Fixpoint setEntries (ptr: positive * Z) (entries: list entry)
-         (entries_map: PTree.t (ZTree.t entry))
-  : PTree.t (ZTree.t entry) :=
-  match entries with
-  | [] => entries_map
-  | hd::tl => setEntries (fst ptr, ((snd ptr) + int_sz)%Z) tl
-                        (PtrTree_set ptr hd entries_map)
-  end.
-=======
-Definition mm_map_level_spec (vbegin vend pa attrs level: Z) (table ppool: positive * Z) (flags: MM_Flag) : itree mmE bool :=
-  st <- trigger GetState;;
-  idx <- (mm_index_spec vbegin level);;
-  let pte_ptr := (fst table, ((snd table) + idx)%Z) in
-  do pte <- PtrTree_get pte_ptr (entries_map st);;;
-  level_end <- mm_level_end_spec level;;
-  entry_sz <- mm_entry_size_spec level;;
-  let commit := (MM_FLAG_COMMIT flags) in
-  let unmap := (MM_FLAG_UNMAP flags) in
-  let end' := (if (vend <? level_end) then level_end else vend) in
-  Itree.iter
-    (fun begin =>
-       if (begin <? end')
-       then
-         (
-           let cond := (if unmap
-                   then
-                     (
-                       let cond_call := CallExternal "ARCHMM.arch_mm_pte_is_present" [Z2val pte; Z2val level] in
-                       '(cd1, _) <- trigger cond_call;;
-                        cond1 <- val2Z cd1;;
-                        (Z.lnot cond1)
-                     )
-                   else
-                     (
-                       let cond_call1 := CallExternal "ARCHMM.arch_mm_pte_is_block" [Z2val pte; Z2val level] in
-                       let cond_call2 := CallExternal "ARCHMM.arch_mm_pte_attrs" [Z2val pte; Z2val level] in
-                       '(cd1, _) <- trigger cond_call1;;
-                       '(cd2, _) <- trigger cond_call2;;
-                       cond1 <- val2Z cd1;;
-                       cond2 <- val2Z cd2;;
-                       let cond1' := negb (Z.eqb 0 cond1) in
-                       let cond2' := (Z.eqb cond2 attr) in
-                       Z.b2z (andb cond1' cond2')
-                     )
-                       ) in
-           if (cond)
-           then 
-           
-           if (unmap)
-           then 
-             let is_present_call := CallExternal "ARCHMM.arch_mm_pte_is_present" [Z2val pte; Z2val level] in
-           
-
-         )
-         if 
-       else
-         Ret (inr tt)
-     
-    ) vbegin.
-
-  Definition mm_map_level (a_begin a_end pa attrs table level flags ppool n: var) 
-             (pte level_end entry_size commit unmap new_pte nt cond: var) :=
-    (* XXX: How can we handle this aliasing? *)
-    pte #= (table #@ (Call "MM.mm_index" [CBV a_begin; CBV level])) #;
-        level_end #= (Call "MM.mm_level_end" [CBV a_begin; CBV level]) #;
-        entry_size #= (Call "MM.mm_entry_size" [CBV level]) #;
-        commit #= (flags #& MM_FLAG_COMMIT) #;
-        unmap #= (flags #& MM_FLAG_UNMAP) #;
-        (#if (level_end < a_end)
-          then a_end #= level_end
-          else Skip) #;
-        #while (a_begin < a_end)
-        do (
-            (* XXX: Need to check the precedence of each operator - e.g. == ? && ? *)
-            (* move this condition due to our syntax *)
-            (#if (unmap)
-              then cond #= (#! (Call "ARCHMM.arch_mm_pte_is_present" [CBR pte; CBV level]))
-              else cond #= ((Call "ARCHMM.arch_mm_pte_is_block" [CBR pte; CBV level])
-                              #&& ((Call "ARCHMM.arch_mm_pte_attrs" [CBR pte; CBV level]) == attrs)))
-              #;
-                            
-            (#if (cond)
-              then Skip
-              else (#if ((entry_size <= (a_end - a_begin))
-                           #&& (unmap #|| (Call "ARCHMM.arch_mm_is_block_allowed" [CBV level]))
-                           #&& (a_begin #& (entry_size - one) == zero))
-                     then (#if (commit)
-                            then (#if (unmap)
-                                   then new_pte #= (Call "ARCHMM.arch_mm_absent_pte" [CBV level])
-                                   else new_pte #= (Call "ARCHMM.arch_mm_block_pte" [CBV level; CBV pa; CBV attrs]))
-                                   #;
-                                   (Call "MM.mm_replace_entry" [CBV a_begin; CBR pte; CBR new_pte; CBV level;
-                                                               CBV flags; CBR ppool])
-                            else Skip)
-                     else nt #= (Call "MM.mm_populate_table_pte" [CBV a_begin; CBR pte; CBV level; CBV flags; CBR ppool]) #;
-                             (#if #! (nt)
-                               then Return Vfalse
-                               else Skip) #;
-                             (#if (#! (Call "MM.mm_map_level" [CBV a_begin; CBV a_end; CBV pa; CBV attrs; CBR nt;
-                                                              CBV (level - one); CBV flags; CBR ppool]))
-                               then Return Vfalse
-                               else Skip) #;
-                             a_begin #= (Call "MM.mm_start_of_next_block" [CBV a_begin; CBV entry_size]) #;
-                             pa #= (Call "MM.mm_pa_start_of_next_block" [CBV pa; CBV entry_size]) #;
-                             pte #= (Cast ((Cast pte tint) + one) tptr)))
-          ) #;
-            Return Vtrue.
-
-         
+Require Import LangType.
+Require Import Op.
+
+Definition mm_ptable_init_spec (t: positive * Z) (flags: MM_Flag) (ppool: positive * Z)
+  : itree mmE bool :=
+  root_table_count <- (mm_root_table_count_spec flags);;
+  tables <- (mm_alloc_page_tables_spec root_table_count ppool);;
+  if eqb_ptr tables null
+  then Ret false
+  else
+  max_level <- mm_max_level_spec flags;;
+  '(ret, _) <- trigger (CallExternal "ARCHMM.arch_mm_absent_pte"
+                                    [Z2val  max_level]);;
+  absent_block <- val2Z ret;;
   ITree.iter
   (fun i =>
      if (i =? root_table_count)%Z
      then
-       trigger (StoreE (fst t) (snd t) (Vptr (fst tables) (Ptrofs.repr (snd tables))));;
+       do v <- sem_cast (Vptr (fst tables) (Ptrofs.repr (snd tables))) tint;;;
+       trigger (StoreE (fst t) (snd t) v);;
        Ret (inr true)
      else
        st <- trigger GetState;;
@@ -601,174 +457,7 @@
        trigger (SetState st');;
        Ret (inl (i + 1)%Z)
   ) 0.
->>>>>>> 261b84a5
-
-  
-  (*
-  /**
-   * Updates the page table at the given level to map the given address range to a
-   * physical range using the provided (architecture-specific) attributes. Or if
-   * MM_FLAG_UNMAP is set, unmap the given range instead.
-   *
-   * This function calls itself recursively if it needs to update additional
-   * levels, but the recursion is bound by the maximum number of levels in a page
-   * table.
-   */
-  static bool mm_map_level(ptable_addr_t begin, ptable_addr_t end, paddr_t pa,
-          		 uint64_t attrs, struct mm_page_table *table,
-          		 uint8_t level, int flags, struct mpool *ppool)
-  {
-          pte_t *pte = &table->entries[mm_index(begin, level)];
-          ptable_addr_t level_end = mm_level_end(begin, level);
-          size_t entry_size = mm_entry_size(level);
-          bool commit = flags & MM_FLAG_COMMIT;
-          bool unmap = flags & MM_FLAG_UNMAP;
-   
-          /* Cap end so that we don't go over the current level max. */
-          if (end > level_end) {
-          	end = level_end;
-          }
-   
-          /* Fill each entry in the table. */
-          while (begin < end) {
-          	if (unmap ? !arch_mm_pte_is_present( *pte, level)
-          		  : arch_mm_pte_is_block( *pte, level) &&
-          			    arch_mm_pte_attrs( *pte, level) == attrs) {
-          		/*
-          		 * If the entry is already mapped with the right
-          		 * attributes, or already absent in the case of
-          		 * unmapping, no need to do anything; carry on to the
-          		 * next entry.
-          		 */
-          	} else if ((end - begin) >= entry_size &&
-          		   (unmap || arch_mm_is_block_allowed(level)) &&
-          		   (begin & (entry_size - 1)) == 0) {
-          		/*
-          		 * If the entire entry is within the region we want to
-          		 * map, map/unmap the whole entry.
-          		 */
-          		if (commit) {
-          			pte_t new_pte =
-          				unmap ? arch_mm_absent_pte(level)
-          				      : arch_mm_block_pte(level, pa,
-          							  attrs);
-          			mm_replace_entry(begin, pte, new_pte, level,
-          					 flags, ppool);
-          		}
-          	} else {
-          		/*
-          		 * If the entry is already a subtable get it; otherwise
-          		 * replace it with an equivalent subtable and get that.
-          		 */
-          		struct mm_page_table *nt = mm_populate_table_pte(
-          			begin, pte, level, flags, ppool);
-          		if (nt == NULL) {
-          			return false;
-          		}
-   
-          		/*
-          		 * Recurse to map/unmap the appropriate entries within
-          		 * the subtable.
-          		 */
-          		if (!mm_map_level(begin, end, pa, attrs, nt, level - 1,
-          				  flags, ppool)) {
-          			return false;
-          		}
-          	}
-   
-          	begin = mm_start_of_next_block(begin, entry_size);
-          	pa = mm_pa_start_of_next_block(pa, entry_size);
-          	pte++;
-          }
-   
-          return true;
-  }
-   *)
-
-  Definition mm_map_level (a_begin a_end pa attrs table level flags ppool n: var) 
-             (pte level_end entry_size commit unmap new_pte nt cond: var) :=
-    (* XXX: How can we handle this aliasing? *)
-    pte #= (table #@ (Call "MM.mm_index" [CBV a_begin; CBV level])) #;
-        level_end #= (Call "MM.mm_level_end" [CBV a_begin; CBV level]) #;
-        entry_size #= (Call "MM.mm_entry_size" [CBV level]) #;
-        commit #= (flags #& MM_FLAG_COMMIT) #;
-        unmap #= (flags #& MM_FLAG_UNMAP) #;
-        (#if (level_end < a_end)
-          then a_end #= level_end
-          else Skip) #;
-        #while (a_begin < a_end)
-        do (
-            (* XXX: Need to check the precedence of each operator - e.g. == ? && ? *)
-            (* move this condition due to our syntax *)
-            (#if (unmap)
-              then cond #= (#! (Call "ARCHMM.arch_mm_pte_is_present" [CBR pte; CBV level]))
-              else cond #= ((Call "ARCHMM.arch_mm_pte_is_block" [CBR pte; CBV level])
-                              #&& ((Call "ARCHMM.arch_mm_pte_attrs" [CBR pte; CBV level]) == attrs)))
-              #;
-                            
-            (#if (cond)
-              then Skip
-              else (#if ((entry_size <= (a_end - a_begin))
-                           #&& (unmap #|| (Call "ARCHMM.arch_mm_is_block_allowed" [CBV level]))
-                           #&& (a_begin #& (entry_size - one) == zero))
-                     then (#if (commit)
-                            then (#if (unmap)
-                                   then new_pte #= (Call "ARCHMM.arch_mm_absent_pte" [CBV level])
-                                   else new_pte #= (Call "ARCHMM.arch_mm_block_pte" [CBV level; CBV pa; CBV attrs]))
-                                   #;
-                                   (Call "MM.mm_replace_entry" [CBV a_begin; CBR pte; CBR new_pte; CBV level;
-                                                               CBV flags; CBR ppool])
-                            else Skip)
-                     else nt #= (Call "MM.mm_populate_table_pte" [CBV a_begin; CBR pte; CBV level; CBV flags; CBR ppool]) #;
-                             (#if #! (nt)
-                               then Return Vfalse
-                               else Skip) #;
-                             (#if (#! (Call "MM.mm_map_level" [CBV a_begin; CBV a_end; CBV pa; CBV attrs; CBR nt;
-                                                              CBV (level - one); CBV flags; CBR ppool]))
-                               then Return Vfalse
-                               else Skip) #;
-                             a_begin #= (Call "MM.mm_start_of_next_block" [CBV a_begin; CBV entry_size]) #;
-                             pa #= (Call "MM.mm_pa_start_of_next_block" [CBV pa; CBV entry_size]) #;
-                             pte #= (Cast ((Cast pte tint) + one) tptr)))
-          ) #;
-            Return Vtrue.
-
-
-Definition mm_ptable_init_spec (t: positive * Z) (flags: MM_Flag) (ppool: positive * Z)
-  : itree mmE bool :=
-  root_table_count <- (mm_root_table_count_spec flags);;
-  tables <- (mm_alloc_page_tables_spec root_table_count ppool);;
-  if eqb_ptr tables null
-  then Ret false
-  else
-  max_level <- mm_max_level_spec flags;;
-  '(ret, _) <- trigger (CallExternal "ARCHMM.arch_mm_absent_pte"
-                                    [Z2val  max_level]);;
-  absent_block <- val2Z ret;;
-  ITree.iter
-  (fun i =>
-     if (i =? root_table_count)%Z
-     then
-       trigger (StoreE (fst t) (snd t) (Vptr (fst tables) (Ptrofs.repr (snd tables))));;
-       Ret (inr true)
-     else
-       st <- trigger GetState;;
-       let id := (next_id st) in
-       let table_ptr := (fst tables, ((snd tables) + int_sz * i * MM_PTE_PER_PAGE)%Z) in
-       let entries := repeat absent_block (Z.to_nat MM_PTE_PER_PAGE) in
-       let mm_page_table := mkMM_Page_Table entries in
-       let entries_map' := setEntries table_ptr entries (entries_map st) in
-       let st' := (mkMMAbstState (PTree.set id mm_page_table (mm_page_table_map st))
-                                 (PtrTree_set table_ptr id (addr_to_id st))
-                                 (PTree.set id table_ptr (id_to_addr st))
-                                 (Pos.succ id)
-                                 (mm_stage1_locked st)
-                                 entries_map'
-                                 (mm_stage2_invalidate st)) in
-       trigger (SetState st');;
-       Ret (inl (i + 1)%Z)
-  ) 0.
-  
+
 Definition mm_ptable_init_call (args: list Lang.val): itree mmE (Lang.val * list Lang.val) :=
   match args with
   | [arg1; arg2; arg3] =>
@@ -782,53 +471,51 @@
 
 Definition mm_ptable_fini_spec (t: positive * Z) (flags: MM_Flag) (ppool: positive * Z)
   : itree mmE unit :=
-  tables <- trigger (LoadE (fst t) (snd t));;
-  match tables with
-  | Some (Vptr tables_blk tables_ofs) =>
-    level <- mm_max_level_spec flags;;
-    root_table_count <- mm_root_table_count_spec flags;;
-    ITree.iter
-    (fun i =>
-       if (i =? root_table_count)%Z
-       then
-         trigger (CallExternal "MPOOL.mpool_add_chunk"
-                               [ptr2val ppool;
-                                Vcomp (Vptr tables_blk tables_ofs);
-                                Z2val ((8 * MM_PTE_PER_PAGE) * root_table_count)]);;
-                                (* need to modify sizeof(MM_PAGE_TABLE) *)
-         Ret (inr tt)
-       else
-         st <- trigger GetState;;
-         let table_ptr := (tables_blk, ((Ptrofs.unsigned tables_ofs) +
-                                        int_sz * i * MM_PTE_PER_PAGE)%Z) in
-         do id <- PtrTree_get table_ptr (addr_to_id st);;;
-         do mm_page_table <- PTree.get id (mm_page_table_map st);;;
-         ITree.iter
-           (fun j =>
-              if (j =? MM_PTE_PER_PAGE)%Z
-              then
-                let entry := nth_default 0 (entires mm_page_table) (Z.to_nat j) in
-                (* DJ: use nth_default is correct? *)
-                mm_free_page_pte_spec entry level ppool;;
-                Ret (inl (j + 1)%Z)
-              else
-                Ret (inr tt)
-           ) 0;;
-         let entries_map' := (removeEntries table_ptr (Z.to_nat MM_PTE_PER_PAGE)
-                                            (entries_map st)) in
-         let st' := (mkMMAbstState (PTree.remove id (mm_page_table_map st))
-                                   (PtrTree_remove table_ptr (addr_to_id st))
-                                   (PTree.remove id (id_to_addr st))
-                                   (next_id st)
-                                   (mm_stage1_locked st)
-                                   entries_map'
-                                   (mm_stage2_invalidate st)) in
-         trigger (SetState st');;
-         Ret (inl (i + 1)%Z)
-   ) 0
-  | _ => triggerUB ""
-  end.
-  
+  tmp <- trigger (LoadE (fst t) (snd t));;
+  do tables <- tmp;;;
+  v <- val2Z (Vcomp tables);;
+  '(tables_blk, tables_ofs) <- mm_page_table_from_pa_spec2 v;;
+  level <- mm_max_level_spec flags;;
+  root_table_count <- mm_root_table_count_spec flags;;
+  ITree.iter
+  (fun i =>
+     if (i =? root_table_count)%Z
+     then
+       trigger (CallExternal "MPOOL.mpool_add_chunk"
+                             [ptr2val ppool;
+                                Vcomp (Vptr tables_blk (Ptrofs.repr tables_ofs));
+                                Z2val ((int_sz * MM_PTE_PER_PAGE) * root_table_count)]);;
+               (* need to modify sizeof(MM_PAGE_TABLE) *)
+               Ret (inr tt)
+     else
+       st <- trigger GetState;;
+          let table_ptr := (tables_blk, (tables_ofs + int_sz * i * MM_PTE_PER_PAGE)%Z) in
+          do id <- PtrTree_get table_ptr (addr_to_id st);;;
+             do mm_page_table <- PTree.get id (mm_page_table_map st);;;
+             ITree.iter
+             (fun j =>
+                if (j =? MM_PTE_PER_PAGE)%Z
+                then
+                  let entry := nth_default 0 (entires mm_page_table) (Z.to_nat j) in
+                  (* DJ: use nth_default is correct? *)
+                  mm_free_page_pte_spec entry level ppool;;
+                                        Ret (inl (j + 1)%Z)
+                else
+                  Ret (inr tt)
+             ) 0;;
+             let entries_map' := (removeEntries table_ptr (Z.to_nat MM_PTE_PER_PAGE)
+                                                (entries_map st)) in
+             let st' := (mkMMAbstState (PTree.remove id (mm_page_table_map st))
+                                       (PtrTree_remove table_ptr (addr_to_id st))
+                                       (PTree.remove id (id_to_addr st))
+                                       (next_id st)
+                                       (mm_stage1_locked st)
+                                       entries_map'
+                                       (mm_stage2_invalidate st)) in
+             trigger (SetState st');;
+                     Ret (inl (i + 1)%Z)
+  ) 0.
+
 Definition mm_ptable_fini_call (args: list Lang.val): itree mmE (Lang.val * list Lang.val) :=
   match args with
   | [arg1; arg2; arg3] =>
@@ -945,6 +632,219 @@
          Ret ntable
 .
 
+Definition mm_map_level_spec (vbegin vend pa attrs: Z) (table: positive * Z)
+           (level: Z) (flags: MM_Flag) (ppool: positive * Z) : itree mmE bool :=
+  st <- trigger GetState;;
+  idx <- (mm_index_spec vbegin level);;
+  let pte_ptr := (fst table, ((snd table) + idx * int_sz)%Z) in
+  do pte <- PtrTree_get pte_ptr (entries_map st);;;
+  level_end <- mm_level_end_spec vbegin level;;
+  entry_sz <- mm_entry_size_spec level;;
+  let commit := (MM_FLAG_COMMIT flags) in
+  let unmap := (MM_FLAG_UNMAP flags) in
+  let end' := (if (vend >? level_end) then level_end else vend) in
+  (* ITree.iter *)
+  (* (fun begin => *)
+  (*    if (begin <? end') *)
+  (*    then *)
+  (*      (let cond := *)
+  (*           (if unmap *)
+  (*            then *)
+  (*              (let cond_call := CallExternal "ARCHMM.arch_mm_pte_is_present" [Z2val pte; Z2val level] in *)
+  (*               '(cd1, _) <- trigger cond_call;; *)
+  (*               cond1 <- bool_to_val cd1;; *)
+  (*               negb cond1 *)
+  (*              ) *)
+  (*            else *)
+  (*              (let cond_call1 := CallExternal "ARCHMM.arch_mm_pte_is_block" [Z2val pte; Z2val level] in *)
+  (*               let cond_call2 := CallExternal "ARCHMM.arch_mm_pte_attrs" [Z2val pte; Z2val level] in *)
+  (*               '(cd1, _) <- trigger cond_call1;; *)
+  (*               '(cd2, _) <- trigger cond_call2;; *)
+  (*               cond1 <- val2Z cd1;; *)
+  (*               cond2 <- val2Z cd2;; *)
+  (*               let cond1' := bool_to_val cond1 in *)
+  (*               let cond2' := (Z.eqb cond2 attrs) in *)
+  (*               (andb cond1' cond2') *)
+  (*              ) *)
+  (*           ) in *)
+  (*       if (cond) *)
+  (*       then *)
+  (*         Ret (inl begin) *)
+  (*       else *)
+  (*         Ret (inl begin) *)
+  (*      ) *)
+  (*    else *)
+  (*      Ret (inr tt) *)
+  (* ) vbegin;; *)
+  Ret true.
+
+Definition mm_map_root_spec (t: positive * Z) (vbegin vend attrs root_level: Z)
+           (flags: MM_Flag) (ppool: positive * Z): itree mmE bool :=
+  root_table_size <- mm_entry_size_spec root_level;;
+  idx <- mm_index_spec vbegin root_level;;
+  tmp1 <- trigger (LoadE (fst t) (snd t));;
+  do tmp2 <- tmp1;;;
+  pa <- val2Z (Vcomp tmp2);;
+  '(tables_block, tables_ofs) <- mm_page_table_from_pa_spec2 pa;;
+  let table := (tables_block, (tables_ofs + int_sz * idx)%Z) in
+  ITree.iter
+  (fun '(begin, table) =>
+     if (begin <? vend)
+     then
+       ('(tmp, _) <- trigger (CallExternal "ARCHMM.pa_init" [Z2val begin]);;
+        pa <- val2Z tmp;;
+        cond <- mm_map_level_spec vbegin vend pa attrs table (root_level - 1)%Z flags ppool;;
+        if (negb cond)
+        then Ret (inr false)
+        else
+          (begin <- mm_start_of_next_block_spec begin root_table_size;;
+           let table := (fst table, ((snd table) + int_sz)%Z) in
+           Ret (inl (begin, table))      
+          )
+       )
+     else
+       Ret (inr true)
+  ) (vbegin, table).
+
+Definition mm_ptable_identity_map_spec (t: positive * Z) (pa_begin pa_end attrs: Z)
+           (flags: MM_Flag) (ppool: positive * Z): itree mmE bool :=
+  st <- trigger GetState;;
+  tmp <- mm_max_level_spec flags;;
+  let root_level := (tmp + 1)%Z in
+  ptable_end <- mm_ptable_addr_space_end_spec flags;;
+  '(tmp, _) <- trigger (CallExternal "ADDR.pa_addr" [Z2val pa_end]);;
+  pa <- val2Z tmp;;
+  vend <- mm_round_up_to_page_spec pa;;
+  '(tmp, _) <- trigger (CallExternal "ARCHMM.arch_mm_clear_pa" [Z2val pa_begin]);;
+  '(tmp2, _) <- trigger (CallExternal "ADDR.pa_addr" [tmp]);;
+  vbegin <- val2Z tmp2;;
+  (* CHECK(root_level >= 2); *)
+  let end' := if (vend >? ptable_end) then ptable_end else vend in
+  cond <- mm_map_root_spec t vbegin vend attrs root_level flags ppool;;
+  if (negb cond)
+  then Ret false
+  else
+    if andb (MM_FLAG_COMMIT flags) (orb (MM_FLAG_STAGE1 flags) (mm_stage2_invalidate st))
+    then mm_invalidate_tlb_spec vbegin vend flags;;
+         Ret true
+    else Ret true
+.
+
+Definition mm_ptable_identity_prepare_spec (t: positive * Z) (pa_begin pa_end attrs: Z)
+           (flags: MM_Flag) (ppool: positive * Z): itree mmE bool :=
+  let flags' := mkMM_Flag false (MM_FLAG_UNMAP flags) (MM_FLAG_STAGE1 flags) in
+  v <- mm_ptable_identity_map_spec t pa_begin pa_end attrs flags' ppool;;
+  Ret v.
+
+Definition mm_ptable_identity_commit_spec (t: positive * Z) (pa_begin pa_end attrs: Z)
+           (flags: MM_Flag) (ppool: positive * Z): itree mmE unit :=
+  let flags' := mkMM_Flag true (MM_FLAG_UNMAP flags) (MM_FLAG_STAGE1 flags) in
+  v <- mm_ptable_identity_map_spec t pa_begin pa_end attrs flags' ppool;;
+  (* Check v *)
+  Ret tt.
+
+Definition mm_ptable_identity_update_spec (t: positive * Z) (pa_begin pa_end attrs: Z)
+           (flags: MM_Flag) (ppool: positive * Z): itree mmE bool :=
+  cond <- mm_ptable_identity_prepare_spec t pa_begin pa_end attrs flags ppool;;
+  if (negb cond)
+  then Ret false
+  else
+    mm_ptable_identity_commit_spec t pa_begin pa_end attrs flags ppool;;
+    Ret true.
+
+Definition mm_dump_table_recursive_body args
+  : itree (callE ((positive * Z) * (Z * Z)) unit +' mmE) unit :=
+  let '(table, (level, max_level)) := args in
+  st <- trigger GetState;;
+  ITree.iter
+  (fun i =>
+     if (i <? MM_PTE_PER_PAGE)%Z
+     then
+       do entry <- PtrTree_get (fst table, (snd table + int_sz * i)%Z) (entries_map st);;;
+       '(tmp, _) <- trigger (CallExternal "ARCHMM.arch_mm_pte_is_present"
+                                         [Z2val entry; Z2val level]);;
+       let cond := Lang.is_true tmp in
+       if (negb cond)
+       then
+         Ret (inr tt)
+       else
+         ('(tmp, _) <- trigger (CallExternal "ARCHMM.arch_mm_pte_is_table"
+                                            [Z2val entry; Z2val level]);;
+          let cond := Lang.is_true tmp in
+          if cond
+          then
+            ('(tmp, _) <- trigger (CallExternal "ARCHMM.arch_mm_table_from_pte"
+                                               [Z2val entry; Z2val level]);;
+             pa <- val2Z tmp;;
+             table' <- mm_page_table_from_pa_spec pa;;
+             call (table', ((level - 1)%Z, max_level));;
+             Ret (inl (i + 1)%Z)
+            )
+          else
+            Ret (inl (i + 1)%Z)
+         )
+     else
+       Ret (inr tt)
+  ) 0.
+
+Definition mm_dump_table_recursive_spec (table: positive * Z) (level max_level: Z)
+  : itree mmE unit :=
+  rec mm_dump_table_recursive_body (table, (level, max_level)).
+
+Definition mm_ptable_dump_spec (t: positive * Z) (flags: MM_Flag) : itree mmE unit :=
+  tmp <- trigger (LoadE (fst t) (snd t));;
+  do tables <- tmp;;;
+  v <- val2Z (Vcomp tables);;
+  '(tables_blk, tables_ofs) <- mm_page_table_from_pa_spec2 v;;
+  max_level <- mm_max_level_spec flags;;
+  root_table_count <- mm_root_table_count_spec flags;;
+  ITree.iter
+  (fun i =>
+     if (i <? root_table_count)
+     then
+       mm_dump_table_recursive_spec (tables_blk, (tables_ofs + int_sz * i)%Z) max_level max_level;;
+       Ret (inl (i + 1)%Z)
+     else
+       Ret (inr tt)
+  ) 0.
+
+Definition mm_merge_table_pte_spec (table_pte level: Z) (ppool: positive * Z): itree mmE Z :=
+  st <- trigger GetState;;
+  '(tmp, _) <- trigger (CallExternal "ARCHMM.arch_mm_table_from_pte"
+                                    [Z2val table_pte; Z2val level]);;
+  pa <- val2Z tmp;;
+  table <- mm_page_table_from_pa_spec2 pa;;
+  do entry <- PtrTree_get table (entries_map st);;;
+  '(tmp, _) <- trigger (CallExternal "ARCHMM.arch_mm_pte_is_present"
+                                    [Z2val entry; Z2val (level - 1)]);;
+  let cond := Lang.is_true tmp in
+  if (negb cond)
+  then
+    trigger (CallExternal "MPOOL.mpool_free" [ptr2val ppool; ptr2val table]);;
+    '(tmp, _) <- trigger (CallExternal "ARCHMM.arch_mm_absent_pte" [Z2val level]);;
+    ret <- val2Z tmp;;
+    Ret ret
+  else
+    '(tmp, _) <- trigger (CallExternal "ARCHMM.arch_mm_is_block_allowed" [Z2val level]);;
+    let cond := Lang.is_true tmp in
+    if (negb cond)
+    then
+      Ret table_pte
+    else
+      '(block_attrs, _) <- trigger (CallExternal "ARCHMM.arch_mm_pte_attrs"
+                                                [Z2val entry; Z2val (level - 1)]);;
+      '(table_attrs, _) <- trigger (CallExternal "ARCHMM.arch_mm_pte_attrs"
+                                                [Z2val table_pte; Z2val level]);;
+      '(combined_attrs, _) <- trigger (CallExternal "ARCHMM.arch_mm_combine_table_entry_attrs"
+                                                   [table_attrs; block_attrs]);;
+      '(block_address, _) <- trigger (CallExternal "ARCHMM.arch_mm_block_from_pte"
+                                                  [Z2val entry; Z2val (level - 1)]);;
+      trigger (CallExternal "MPOOL.mpool_free" [ptr2val ppool; ptr2val table]);;
+      '(tmp, _) <- trigger (CallExternal "ARCHMM.arch_mm_block_pte"
+                                        [Z2val level; block_address; combined_attrs]);;
+      ret <- val2Z tmp;;
+      Ret ret.
+
 Definition empty_call (args: list Lang.val): itree mmE (Lang.val * list Lang.val) :=
   Ret (Vnull, args).
 
