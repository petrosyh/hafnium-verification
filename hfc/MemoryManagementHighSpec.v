--- conflicted
+++ resolved
@@ -273,9 +273,8 @@
                   then CallExternal "ARCHMM.arch_mm_stage1_root_table_count" [vbegin; vend]
                   else CallExternal "ARCHMM.arch_mm_stage2_root_table_count" [vbegin; vend]
   in
-<<<<<<< HEAD
-  trigger ext_call;;
-  Ret tt
+  '(ret, _) <- trigger ext_call;;
+   Ret tt
 .
 
 Definition mm_entry_size_spec (level: Z) : itree mmE Z :=
@@ -292,43 +291,38 @@
 (*   '(ret, _) <- trigger pa_init_call2;; *)
 (*   v <- val2Z ret;; *)
 (*   Ret v. *)
-=======
-  '(ret, _) <- trigger ext_call;;
-   Ret tt
-.
->>>>>>> acccfea8
-  
-  (* 
-  /**
-   * For a given address, calculates the maximum (plus one) address that can be
-   * represented by the same table at the given level.
-   */
-  static ptable_addr_t mm_level_end(ptable_addr_t addr, uint8_t level)
-  {
-          size_t offset = PAGE_BITS + (level + 1) * PAGE_LEVEL_BITS;
+  
+  (* (*  *)
+  (* /** *)
+  (*  * For a given address, calculates the maximum (plus one) address that can be *)
+  (*  * represented by the same table at the given level. *)
+  (*  */ *)
+  (* static ptable_addr_t mm_level_end(ptable_addr_t addr, uint8_t level) *)
+  (* { *)
+  (*         size_t offset = PAGE_BITS + (level + 1) * PAGE_LEVEL_BITS; *)
    
-          return ((addr >> offset) + 1) << offset;
-  }
-  *)
-
-  Definition mm_level_end (addr level : var) (offset : var) :=
-    offset #= (PAGE_BITS + ((level + one) * PAGE_LEVEL_BITS)) #;
-           Return (((addr #>> offset) + one) #<< offset).
+  (*         return ((addr >> offset) + 1) << offset; *)
+  (* } *)
+  (* *) *)
+
+  (* Definition mm_level_end (addr level : var) (offset : var) := *)
+  (*   offset #= (PAGE_BITS + ((level + one) * PAGE_LEVEL_BITS)) #; *)
+  (*          Return (((addr #>> offset) + one) #<< offset). *)
     
   
-  (*
-  // JIEUNG: find out the value based on the address and level and ... 
-  /**
-   * For a given address, calculates the index at which its entry is stored in a
-   * table at the given level.
-   */
-  static size_t mm_index(ptable_addr_t addr, uint8_t level)
-  {
-          ptable_addr_t v = addr >> (PAGE_BITS + level * PAGE_LEVEL_BITS);
+  (* (* *)
+  (* // JIEUNG: find out the value based on the address and level and ...  *)
+  (* /** *)
+  (*  * For a given address, calculates the index at which its entry is stored in a *)
+  (*  * table at the given level. *)
+  (*  */ *)
+  (* static size_t mm_index(ptable_addr_t addr, uint8_t level) *)
+  (* { *)
+  (*         ptable_addr_t v = addr >> (PAGE_BITS + level * PAGE_LEVEL_BITS); *)
    
-          return v & ((UINT64_C(1) << PAGE_LEVEL_BITS) - 1);
-  }
-   *)
+  (*         return v & ((UINT64_C(1) << PAGE_LEVEL_BITS) - 1); *)
+  (* } *)
+  (*  *) *)
 
 Definition mm_index_spec (addr level: Z) : itree mmE Z :=
   let v := (Z.shiftl addr (Z.add PAGE_BITS (Z.mul level PAGE_LEVEL_BITS))) in
