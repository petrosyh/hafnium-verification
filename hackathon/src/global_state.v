--- conflicted
+++ resolved
@@ -38,9 +38,7 @@
     (*TODO model of VCPUs ? *)
     vmboxes: vmid -> mailbox;
     current: vmid;
-<<<<<<< HEAD
     SPCI_MSG_PAYLOAD_MAX: nat;
-=======
 }.
 
 Inductive spci_value_func : Set :=
@@ -57,5 +55,4 @@
 	arg5: nat;
 	arg6: nat;
 	arg7: nat;
->>>>>>> 6f491a10
 }.