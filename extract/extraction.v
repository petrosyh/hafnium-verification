(*
 * Copyright 2020 Youngju Song
 *
 * Licensed under the Apache License, Version 2.0 (the "License");
 * you may not use this file except in compliance with the License.
 * You may obtain a copy of the License at
 *
 *     https://www.apache.org/licenses/LICENSE-2.0
 *
 * Unless required by applicable law or agreed to in writing, software
 * distributed under the License is distributed on an "AS IS" BASIS,
 * WITHOUT WARRANTIES OR CONDITIONS OF ANY KIND, either express or implied.
 * See the License for the specific language governing permissions and
 * limitations under the License.
 *)
Require Extraction.

(* From HafniumCore *)
(* YJ: Having some makefile problem. (dependency checking) need to solve that !! *)
Require Import Lang LangTest.
Require Import MpoolSeq MpoolConcur CPUSeq MM MMStageOne MMHighStageOne.

Require Import
        ExtrOcamlBasic
        ExtrOcamlString
        ExtrOcamlZInt.
(* Require Import ExtrOcamlNatInt. *)

Require Import ADDRTest.

(* Avoid name clashes *)
Extraction Blacklist List String Int.

Cd "extract".

(*** TODO: I just want to write as below, but it does NOT work!!!!! ***)
(* Separate Extraction MpoolSeq MpoolConcur Lang LangTest. *)

Separate Extraction
         Any.string_of_Any
         Lang.eval_whole_program
         Lang.eval_single_program
         Lang.Vtrue
         Lang.Vfalse
         LangTest.LoadStore.program
         LangTest.Rec.program
         LangTest.MutRec.program
         LangTest.Move.program
         LangTest.CoqCode.program
         LangTest.CoqCodeCBR.isem
         LangTest.Control.program
         LangTest.DoubleReturn.program
         LangTest.MultiCore.programs
         LangTest.MultiCore2.sem
         LangTest.MultiCoreMPSC.sem
         LangTest.MultiModule.isem
         LangTest.MultiModuleGenv.isem
         LangTest.MultiModuleLocalState.isem
         LangTest.MultiModuleLocalStateSimple.isem1
         LangTest.MultiModuleLocalStateSimple.isem2
         LangTest.MultiModuleLocalStateSimpleLang.isem
         LangTest.MultiModuleMultiCore.sem
         LangTest.MultiModuleMultiCoreLocalState.isem
         LangTest.PrintAny.isem
         LangTest.PrintTest.string_gen 
         LangTest.PrintTest.z_gen  
         LangTest.PrintTest.Z_to_string_gen 
         (* LangTest.print_val *)
         (* LangTest.main *)
         (* LangTest.handle_Event *)
         (* LangTest.cl2s *)

         MpoolSeq.TEST.TEST1.program
         MpoolSeq.TEST.TEST2.program
         MpoolSeq.TEST.TEST3.program
         MpoolSeq.TEST.TEST4.program

         MpoolConcur.TEST.TEST1.isem
         MpoolConcur.TEST.TEST2.isem
         MpoolConcur.TEST.TEST3.isem1
         MpoolConcur.TEST.TEST3.isem2
         MpoolConcur.TEST.TEST4.isem

         CPUSeq.CPUTEST.program

         MMStageOne.MMTEST1.isem
         MMStageOne.MMTESTAUX.isem
<<<<<<< HEAD
         MMStageOne.SMALLTEST.isem
         MMStageOne.MMTEST2.isem
=======
         MMStageOne.MMTEST3.isem
>>>>>>> bb38c3c0
         
         MMHighStageOne.HighSpecDummyTest.program
         MMHighStageOne.PTHIGHTEST.isem
         
         Lang.round_robin
         Lang.run_till_yield
         Lang.my_rr_match
         
         ITreeDefinition.observe

         ADDRTest.TEST1.isem
.

Cd "..".<|MERGE_RESOLUTION|>--- conflicted
+++ resolved
@@ -85,12 +85,7 @@
 
          MMStageOne.MMTEST1.isem
          MMStageOne.MMTESTAUX.isem
-<<<<<<< HEAD
-         MMStageOne.SMALLTEST.isem
-         MMStageOne.MMTEST2.isem
-=======
          MMStageOne.MMTEST3.isem
->>>>>>> bb38c3c0
          
          MMHighStageOne.HighSpecDummyTest.program
          MMHighStageOne.PTHIGHTEST.isem
